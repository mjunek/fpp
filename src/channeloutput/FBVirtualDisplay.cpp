/*
 *   FBVirtualDisplay Channel Output for Falcon Player (FPP)
 *
 *   Copyright (C) 2013-2018 the Falcon Player Developers
 *      Initial development by:
 *      - David Pitts (dpitts)
 *      - Tony Mace (MyKroFt)
 *      - Mathew Mrosko (Materdaddy)
 *      - Chris Pinkham (CaptainMurdoch)
 *      For additional credits and developers, see credits.php.
 *
 *   The Falcon Player (FPP) is free software; you can redistribute it
 *   and/or modify it under the terms of the GNU General Public License
 *   as published by the Free Software Foundation; either version 2 of
 *   the License, or (at your option) any later version.
 *
 *   This program is distributed in the hope that it will be useful,
 *   but WITHOUT ANY WARRANTY; without even the implied warranty of
 *   MERCHANTABILITY or FITNESS FOR A PARTICULAR PURPOSE.  See the
 *   GNU General Public License for more details.
 *
 *   You should have received a copy of the GNU General Public License
 *   along with this program; if not, see <http://www.gnu.org/licenses/>.
 */

#include <fcntl.h>
#include <linux/kd.h>
#include <stdlib.h>
#include <stdio.h>
#include <string.h>
#include <sys/ioctl.h>
#include <sys/mman.h>
#include <unistd.h>

#include "common.h"
#include "log.h"
#include "FBVirtualDisplay.h"
#include "Sequence.h"
#include "settings.h"

extern "C" {
    FBVirtualDisplayOutput *createOutputFBVirtualDisplay(unsigned int startChannel,
                                                         unsigned int channelCount) {
        return new FBVirtualDisplayOutput(startChannel, channelCount);
    }
}

/////////////////////////////////////////////////////////////////////////////
// To disable interpolated scaling on the GPU, add this to /boot/config.txt:
// scaling_kernel=8

/*
 *
 */
FBVirtualDisplayOutput::FBVirtualDisplayOutput(unsigned int startChannel,
	unsigned int channelCount)
  : VirtualDisplayOutput(startChannel, channelCount),
	m_fbFd(0),
	m_ttyFd(0),
	m_screenSize(0)
{
	LogDebug(VB_CHANNELOUT, "FBVirtualDisplayOutput::FBVirtualDisplayOutput(%u, %u)\n",
		startChannel, channelCount);

	m_bytesPerPixel = 3;
	m_bpp = 24;
}

/*
 *
 */
FBVirtualDisplayOutput::~FBVirtualDisplayOutput()
{
	LogDebug(VB_CHANNELOUT, "FBVirtualDisplayOutput::~FBVirtualDisplayOutput()\n");

	Close();
}

/*
 *
 */
int FBVirtualDisplayOutput::Init(Json::Value config)
{
	LogDebug(VB_CHANNELOUT, "FBVirtualDisplayOutput::Init()\n");

	if (!VirtualDisplayOutput::Init(config))
		return 0;
    if (m_virtualDisplay) {
        free(m_virtualDisplay);
        m_virtualDisplay = nullptr;
    }

	m_device = "/dev/";
	if (config.isMember("device"))
		m_device += config["device"].asString();
	else
		m_device += "fb0";

	m_fbFd = open(m_device.c_str(), O_RDWR);
	if (!m_fbFd)
	{
		LogErr(VB_CHANNELOUT, "Error opening FrameBuffer device\n");
		return 0;
	}

	if (ioctl(m_fbFd, FBIOGET_VSCREENINFO, &m_vInfo))
	{
		LogErr(VB_CHANNELOUT, "Error getting FrameBuffer info\n");
		close(m_fbFd);
		return 0;
	}

	memcpy(&m_vInfoOrig, &m_vInfo, sizeof(struct fb_var_screeninfo));

	if (m_vInfo.bits_per_pixel == 32)
		m_vInfo.bits_per_pixel = 24;

	m_bpp = m_vInfo.bits_per_pixel;
	m_bytesPerPixel = m_bpp / 8;
	LogDebug(VB_CHANNELOUT, "FrameBuffer is using %d BPP\n", m_bpp);

	if ((m_bpp != 24) && (m_bpp != 16))
	{
		LogErr(VB_CHANNELOUT, "Do not know how to handle %d BPP\n", m_bpp);
		close(m_fbFd);
	}

	if (m_bpp == 16)
	{
		LogExcess(VB_CHANNELOUT, "Current Bitfield offset info:\n");
		LogExcess(VB_CHANNELOUT, " R: %d (%d bits)\n", m_vInfo.red.offset, m_vInfo.red.length);
		LogExcess(VB_CHANNELOUT, " G: %d (%d bits)\n", m_vInfo.green.offset, m_vInfo.green.length);
		LogExcess(VB_CHANNELOUT, " B: %d (%d bits)\n", m_vInfo.blue.offset, m_vInfo.blue.length);

		// RGB565
		m_vInfo.red.offset    = 11;
		m_vInfo.red.length    = 5;
		m_vInfo.green.offset  = 5;
		m_vInfo.green.length  = 6;
		m_vInfo.blue.offset   = 0;
		m_vInfo.blue.length   = 5;
		m_vInfo.transp.offset = 0;
		m_vInfo.transp.length = 0;

		LogExcess(VB_CHANNELOUT, "New Bitfield offset info should be:\n");
		LogExcess(VB_CHANNELOUT, " R: %d (%d bits)\n", m_vInfo.red.offset, m_vInfo.red.length);
		LogExcess(VB_CHANNELOUT, " G: %d (%d bits)\n", m_vInfo.green.offset, m_vInfo.green.length);
		LogExcess(VB_CHANNELOUT, " B: %d (%d bits)\n", m_vInfo.blue.offset, m_vInfo.blue.length);
	}

	m_vInfo.xres = m_vInfo.xres_virtual = m_width;
	m_vInfo.yres = m_vInfo.yres_virtual = m_height;

	// Config to set the screen back to when we are done
	// Once we determine how this interacts with omxplayer, this may change
	m_vInfoOrig.bits_per_pixel = 16;
	m_vInfoOrig.xres = m_vInfoOrig.xres_virtual = 640;
	m_vInfoOrig.yres = m_vInfoOrig.yres_virtual = 480;

	if (ioctl(m_fbFd, FBIOPUT_VSCREENINFO, &m_vInfo))
	{
		LogErr(VB_CHANNELOUT, "Error setting FrameBuffer info\n");
		close(m_fbFd);
		return 0;
	}

	if (ioctl(m_fbFd, FBIOGET_FSCREENINFO, &m_fInfo))
	{
		LogErr(VB_CHANNELOUT, "Error getting fixed FrameBuffer info\n");
		close(m_fbFd);
		return 0;
	}

	m_screenSize = m_vInfo.xres * m_vInfo.yres * m_vInfo.bits_per_pixel / 8;

	if (m_screenSize != (m_width * m_height * m_vInfo.bits_per_pixel / 8))
	{
		LogErr(VB_CHANNELOUT, "Error, screensize incorrect\n");
		ioctl(m_fbFd, FBIOPUT_VSCREENINFO, &m_vInfoOrig);
		close(m_fbFd);
		return 0;
	}

	if (m_device == "/dev/fb0")
	{
		m_ttyFd = open("/dev/console", O_RDWR);
		if (!m_ttyFd)
		{
			LogErr(VB_CHANNELOUT, "Error, unable to open /dev/console\n");
			ioctl(m_fbFd, FBIOPUT_VSCREENINFO, &m_vInfoOrig);
			close(m_fbFd);
			return 0;
		}

		// Hide the text console
		ioctl(m_ttyFd, KDSETMODE, KD_GRAPHICS);
	}

    if (m_virtualDisplay) {
        free(m_virtualDisplay);
    }
	m_virtualDisplay = (unsigned char*)mmap(0, m_screenSize, PROT_READ | PROT_WRITE, MAP_SHARED, m_fbFd, 0);

	if ((char *)m_virtualDisplay == (char *)-1)
	{
		LogErr(VB_CHANNELOUT, "Error, unable to map /dev/fb0\n");
		ioctl(m_fbFd, FBIOPUT_VSCREENINFO, &m_vInfoOrig);
		close(m_fbFd);
		return 0;
	}
    memset(m_virtualDisplay, 0, m_screenSize);

	if (m_bpp == 16)
	{
		LogExcess(VB_CHANNELOUT, "Generating RGB565Map for Bitfield offset info:\n");
		LogExcess(VB_CHANNELOUT, " R: %d (%d bits)\n", m_vInfo.red.offset, m_vInfo.red.length);
		LogExcess(VB_CHANNELOUT, " G: %d (%d bits)\n", m_vInfo.green.offset, m_vInfo.green.length);
		LogExcess(VB_CHANNELOUT, " B: %d (%d bits)\n", m_vInfo.blue.offset, m_vInfo.blue.length);

		unsigned char rMask = (0xFF ^ (0xFF >> m_vInfo.red.length));
		unsigned char gMask = (0xFF ^ (0xFF >> m_vInfo.green.length));
		unsigned char bMask = (0xFF ^ (0xFF >> m_vInfo.blue.length));
		int rShift = m_vInfo.red.offset - (8 + (8-m_vInfo.red.length));
		int gShift = m_vInfo.green.offset - (8 + (8 - m_vInfo.green.length));
		int bShift = m_vInfo.blue.offset - (8 + (8 - m_vInfo.blue.length));;

		//LogDebug(VB_CHANNELOUT, "rM/rS: 0x%02x/%d, gM/gS: 0x%02x/%d, bM/bS: 0x%02x/%d\n", rMask, rShift, gMask, gShift, bMask, bShift);

		uint16_t o;
		m_rgb565map = new uint16_t**[32];

		for (uint16_t b = 0; b < 32; b++)
		{
			m_rgb565map[b] = new uint16_t*[64];
			for (uint16_t g = 0; g < 64; g++)
			{
				m_rgb565map[b][g] = new uint16_t[32];
				for (uint16_t r = 0; r < 32; r++)
				{
					o = 0;

					if (rShift >= 0)
						o |= r >> rShift;
					else
						o |= r << abs(rShift);

					if (gShift >= 0)
						o |= g >> gShift;
					else
						o |= g << abs(gShift);

					if (bShift >= 0)
						o |= b >> bShift;
					else
						o |= b << abs(bShift);

					m_rgb565map[b][g][r] = o;
				}
			}
		}
	}

	return InitializePixelMap();
}

/*
 *
 */
int FBVirtualDisplayOutput::Close(void)
{
	LogDebug(VB_CHANNELOUT, "FBVirtualDisplayOutput::Close()\n");

<<<<<<< HEAD
	munmap(m_virtualDisplay, m_screenSize);
    m_virtualDisplay = nullptr;
=======
    if (m_virtualDisplay) {
        munmap(m_virtualDisplay, m_screenSize);
        m_virtualDisplay = nullptr;
    }
>>>>>>> 3320bfc2

	if (m_device == "/dev/fb0")
	{
		if (ioctl(m_fbFd, FBIOPUT_VSCREENINFO, &m_vInfoOrig))
			LogErr(VB_CHANNELOUT, "Error resetting variable info\n");
	}

	close(m_fbFd);

	if (m_device == "/dev/fb0")
	{
		// Re-enable the text console
		ioctl(m_ttyFd, KDSETMODE, KD_TEXT);
		close(m_ttyFd);
	}

	return VirtualDisplayOutput::Close();
}

/*
 *
 */
int FBVirtualDisplayOutput::SendData(unsigned char *channelData)
{
	LogExcess(VB_CHANNELOUT, "FBVirtualDisplayOutput::SendData(%p)\n",
		channelData);
	DrawPixels(channelData);

	return m_channelCount;
}
<|MERGE_RESOLUTION|>--- conflicted
+++ resolved
@@ -196,9 +196,6 @@
 		ioctl(m_ttyFd, KDSETMODE, KD_GRAPHICS);
 	}
 
-    if (m_virtualDisplay) {
-        free(m_virtualDisplay);
-    }
 	m_virtualDisplay = (unsigned char*)mmap(0, m_screenSize, PROT_READ | PROT_WRITE, MAP_SHARED, m_fbFd, 0);
 
 	if ((char *)m_virtualDisplay == (char *)-1)
@@ -270,15 +267,10 @@
 {
 	LogDebug(VB_CHANNELOUT, "FBVirtualDisplayOutput::Close()\n");
 
-<<<<<<< HEAD
-	munmap(m_virtualDisplay, m_screenSize);
-    m_virtualDisplay = nullptr;
-=======
     if (m_virtualDisplay) {
         munmap(m_virtualDisplay, m_screenSize);
         m_virtualDisplay = nullptr;
     }
->>>>>>> 3320bfc2
 
 	if (m_device == "/dev/fb0")
 	{
