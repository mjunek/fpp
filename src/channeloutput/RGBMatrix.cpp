--- conflicted
+++ resolved
@@ -161,14 +161,11 @@
 	RGBMatrix *rgbmatrix = reinterpret_cast<RGBMatrix*>(m_canvas);
 	rgbmatrix->SetPWMBits(8);
 
-<<<<<<< HEAD
-=======
 	if (config.isMember("brightness"))
 		rgbmatrix->SetBrightness(config["brightness"].asInt());
 	else
 		rgbmatrix->SetBrightness(100);
 
->>>>>>> a93f33eb
 	m_matrix = new Matrix(m_startChannel, m_width, m_height);
 
 	if (config.isMember("subMatrices"))
@@ -178,10 +175,7 @@
 			Json::Value sm = config["subMatrices"][i];
 
 			m_matrix->AddSubMatrix(
-<<<<<<< HEAD
-=======
 				sm["enabled"].asInt(),
->>>>>>> a93f33eb
 				sm["startChannel"].asInt() - 1,
 				sm["width"].asInt(),
 				sm["height"].asInt(),
