/*
 *   HTTPVirtualDisplay Channel Output for Falcon Player (FPP)
 *
 *   Copyright (C) 2013-2018 the Falcon Player Developers
 *      Initial development by:
 *      - David Pitts (dpitts)
 *      - Tony Mace (MyKroFt)
 *      - Mathew Mrosko (Materdaddy)
 *      - Chris Pinkham (CaptainMurdoch)
 *      For additional credits and developers, see credits.php.
 *
 *   The Falcon Player (FPP) is free software; you can redistribute it
 *   and/or modify it under the terms of the GNU General Public License
 *   as published by the Free Software Foundation; either version 2 of
 *   the License, or (at your option) any later version.
 *
 *   This program is distributed in the hope that it will be useful,
 *   but WITHOUT ANY WARRANTY; without even the implied warranty of
 *   MERCHANTABILITY or FITNESS FOR A PARTICULAR PURPOSE.  See the
 *   GNU General Public License for more details.
 *
 *   You should have received a copy of the GNU General Public License
 *   along with this program; if not, see <http://www.gnu.org/licenses/>.
 */

#include <stdio.h>
#include <stdlib.h>
#include <string.h>
#include <sys/socket.h>
#include <netinet/in.h>
#include <unistd.h>

#include <map>
#include <fstream>
#include <iostream>
#include <iomanip>
#include <ctime>
#include <sstream>

#include "common.h"
#include "fppversion_defines.h"
#include "log.h"
#include "HTTPVirtualDisplay.h"
#include "Sequence.h"
#include "settings.h"


extern "C" {
    HTTPVirtualDisplayOutput *createOutputHTTPVirtualDisplay(unsigned int startChannel,
                                                             unsigned int channelCount) {
        return new HTTPVirtualDisplayOutput(startChannel, channelCount);
    }
}
/////////////////////////////////////////////////////////////////////////////

/*
 *
 */
HTTPVirtualDisplayOutput::HTTPVirtualDisplayOutput(unsigned int startChannel,
	unsigned int channelCount)
  : VirtualDisplayOutput(startChannel, channelCount),
	m_port(HTTPVIRTUALDISPLAYPORT),
	m_screenSize(0),
	m_socket(-1),
	m_running(true),
	m_connListChanged(true),
	m_connThread(nullptr),
	m_selectThread(nullptr)
{
	LogDebug(VB_CHANNELOUT, "HTTPVirtualDisplayOutput::HTTPVirtualDisplayOutput(%u, %u)\n",
		startChannel, channelCount);

	m_bytesPerPixel = 3;
	m_bpp = 24;
}

/*
 *
 */
HTTPVirtualDisplayOutput::~HTTPVirtualDisplayOutput()
{
	LogDebug(VB_CHANNELOUT, "HTTPVirtualDisplayOutput::~HTTPVirtualDisplayOutput()\n");

	Close();

	m_running = false;

	if (m_connThread)
	{
		m_connThread->join();
		delete m_connThread;
	}

	if (m_selectThread)
	{
		m_selectThread->join();
		delete m_selectThread;
	}

	if (m_connList.size())
	{
		for (int i = m_connList.size() - 1; i >= 0; i--)
		{
			close(m_connList[i]);
			m_connList.erase(m_connList.begin() + i);
		}
	}
}

/*
 *
 */
void RunConnectionThread(HTTPVirtualDisplayOutput *VirtualDisplay)
{
	LogDebug(VB_CHANNELOUT, "Started ConnectionThread()\n");
	VirtualDisplay->ConnectionThread();
}

/*
 *
 */
void RunSelectThread(HTTPVirtualDisplayOutput *VirtualDisplay)
{
	LogDebug(VB_CHANNELOUT, "Started SelectThread()\n");
	VirtualDisplay->SelectThread();
}

/*
 *
 */
int HTTPVirtualDisplayOutput::Init(Json::Value config)
{
	LogDebug(VB_CHANNELOUT, "HTTPVirtualDisplayOutput::Init()\n");

	if (!VirtualDisplayOutput::Init(config))
		return 0;

	if (config.isMember("port"))
		m_port = config["port"].asInt();

	// Signal base class to allocate m_virtualDisplay buffer
	m_width = -1;
	m_height = -1;

	if (!InitializePixelMap())
	{
		LogErr(VB_CHANNELOUT, "Error, unable to initialize pixel map\n");
		return 0;
	}

	m_screenSize = m_width * m_height * 3;

	bzero(m_virtualDisplay, m_screenSize);

	m_socket = socket(AF_INET, SOCK_STREAM, 0);
	if (m_socket < 0)
	{
		LogErr(VB_CHANNELOUT, "Could not create socket: %s\n", strerror(errno));
		return 0;
	}

	struct sockaddr_in addr;

	memset(&addr, 0, sizeof(addr));
	addr.sin_family = AF_INET;
	addr.sin_addr.s_addr = htonl(INADDR_ANY);
	addr.sin_port = htons(m_port);

    int optval = 1;
	if (setsockopt(m_socket, SOL_SOCKET, SO_REUSEPORT, &optval, sizeof(optval)) < 0) {
		LogErr(VB_CHANNELOUT, "Error turning on SO_REUSEPORT; %s\n", strerror(errno));
		return 0;
	}

	int rc = bind(m_socket, (struct sockaddr *)&addr, sizeof(addr));
	if (rc < 0)
	{
		LogErr(VB_CHANNELOUT, "Could not bind socket: %s\n", strerror(errno));
		return 0;
	}

	rc = listen(m_socket, 5);
	if (rc < 0)
	{
		LogErr(VB_CHANNELOUT, "Could not listen on socket: %s\n", strerror(errno));
		return 0;
	}

	m_connThread = new std::thread(RunConnectionThread, this);
	m_selectThread = new std::thread(RunSelectThread, this);
	return 1;
}

/*
 *
 */
int HTTPVirtualDisplayOutput::Close(void)
{
	LogDebug(VB_CHANNELOUT, "HTTPVirtualDisplayOutput::Close()\n");

	if (m_virtualDisplay)
		free(m_virtualDisplay);

	return VirtualDisplayOutput::Close();
}

/*
 *
 */
void HTTPVirtualDisplayOutput::ConnectionThread(void)
{
	int client;

	while (m_running)
	{
		client = accept(m_socket, NULL, NULL);

		if (client >= 0)
		{
			auto t = std::time(nullptr);
			auto tm = *std::localtime(&t);
			std::stringstream sstr;
			sstr << std::put_time(&tm, "%a %b %d %H:%M:%S %Z %Y");

			std::string sseResp;
			sseResp =
				"HTTP/1.1 200 OK\r\n"
				"Content-Type: text/event-stream;charset=UTF-8\r\n"
				"Transfer-Encoding: chunked\r\n"
				"Connection: close\r\n"
				"Date: ";
			sseResp += sstr.str();
			sseResp +=
				"\r\n"
				"Server: fppd\r\n"
				"X-Powered-By: FPP/" FPP_SOURCE_VERSION_STR "\r\n"
				"Cache-Control: no-cache, private\r\n"
				"Access-Control-Allow-Origin: *\r\n"
				"Access-Control-Allow-Credentials: true\r\n"
				"\r\n";

			// Reset our display cache so we draw everything needed
			bzero(m_virtualDisplay, m_screenSize);

			std::unique_lock<std::mutex> lock(m_connListLock);
			m_connList.push_back(client);

			write(client, sseResp.c_str(), sseResp.length());

			m_connListChanged = true;
		}
	}
}

/*
 *
 */
void HTTPVirtualDisplayOutput::SelectThread(void)
{
	fd_set active_fd_set;
	fd_set read_fd_set;
	int    selectResult;
	struct timeval timeout;
	char   buf[1024];
	int    bytesRead;

	FD_ZERO(&active_fd_set);

	while (m_running)
	{
		if (m_connListChanged)
		{
			LogDebug(VB_CHANNELOUT, "Connection list changed, rebuilding active_fd-set\n");
			FD_ZERO(&active_fd_set);

			std::unique_lock<std::mutex> lock(m_connListLock);

			for (int i = 0; i < m_connList.size(); i++)
			{
				FD_SET(m_connList[i], &active_fd_set);
			}

			m_connListChanged = 0;
		}

		timeout.tv_sec = 1;
		timeout.tv_usec = 0;

		read_fd_set = active_fd_set;

		selectResult = select(FD_SETSIZE, &read_fd_set, NULL, NULL, &timeout);
		if (selectResult < 0)
		{
			if (errno == EINTR)
			{
				continue;
			}
			else
			{
				LogErr(VB_CHANNELOUT, "Main select() failed\n");
			}
		}
		else if (selectResult == 0)
		{
			// Nothing to do
			continue;
		}

		std::unique_lock<std::mutex> lock(m_connListLock);
		for (int i = m_connList.size() - 1; i >= 0; i--)
		{
			if (FD_ISSET(m_connList[i], &read_fd_set))
			{
				bytesRead = recv(m_connList[i], buf, sizeof(buf), 0);

				if (bytesRead > 0)
				{
					LogDebug(VB_CHANNELOUT, "Data read from socket %d, connection %d \n", m_connList[i], i);
				}
				else if (bytesRead == 0)
				{
					LogDebug(VB_CHANNELOUT, "Closing socket %d, connection %d\n", m_connList[i], i);
					close(m_connList[i]);
					m_connList.erase(m_connList.begin() + i);
					m_connListChanged = true;
				}
				else
				{
					LogErr(VB_CHANNELOUT, "Read failed for socket %d, connection %d.  Closing connection.\n", m_connList[i], i);
					m_connList.erase(m_connList.begin() + i);
					m_connListChanged = true;
				}
			}
		}
	}
}

/*
 *
 */
int HTTPVirtualDisplayOutput::WriteSSEPacket(int fd, std::string data)
{
	int len = data.size();
	std::stringstream stream;
	std::string sendData;

	stream << std::hex << len;
	sendData = stream.str();
	sendData += "\r\n";
	sendData += data + "\r\n";

	write(fd, sendData.c_str(), sendData.size());

	return 1;
}

/*
 *
 */
void HTTPVirtualDisplayOutput::PrepData(unsigned char *channelData)
{
	static int id = 0;

	LogExcess(VB_CHANNELOUT, "HTTPVirtualDisplayOutput::PrepData(%p)\n",
		channelData);

	{
		// Short circuit if no current connections
		std::unique_lock<std::mutex> lock(m_connListLock);
		if (!m_connList.size())
			return;
	}

	std::string data;
	int pixelsChanged = 0;
	unsigned char r, g, b;
	std::map<std::string, std::string> colors;
	std::map<std::string, std::string>::iterator colorIt;
	char color[4];
	std::string colorStr;
	char loc[7];
	int y;
	VirtualDisplayPixel pixel;
	char base64[] = "0123456789ABCDEFGHIJKLMNOPQRSTUVWXYZabcdefghijklmnopqrstuvwxyz+/";

//	if ((id % 2) == 0)
//	{
//		id++;
//
//		return m_channelCount;
//	}

	for (int i = 0; i < m_pixels.size(); i++)
	{
		GetPixelRGB(m_pixels[i], channelData, r, g, b);

		// 18-bit RGB666 pixel data passed over Event Stream in 3 bytes
		// using Base64 allowed characters since SSE is non-binary
		r = r >> 2;
		g = g >> 2;
		b = b >> 2;

		if ((m_virtualDisplay[m_pixels[i].r] != r) ||
			(m_virtualDisplay[m_pixels[i].g] != g) ||
			(m_virtualDisplay[m_pixels[i].b] != b))
		{
			m_virtualDisplay[m_pixels[i].r] = r;
			m_virtualDisplay[m_pixels[i].g] = g;
			m_virtualDisplay[m_pixels[i].b] = b;

			sprintf(color, "%c%c%c", base64[r], base64[g], base64[b]);
			colorStr = color;

			y = m_previewHeight - m_pixels[i].y;
			if (m_pixels[i].x >= 4095)
				sprintf(loc, "%c%c%c%c%c%c",
					base64[(m_pixels[i].x >> 12) & 0x3f], 
					base64[(m_pixels[i].x >> 6) & 0x3f], 
					base64[(m_pixels[i].x) & 0x3f],
					base64[(y >> 12) & 0x3f], 
					base64[(y >> 6) & 0x3f], 
					base64[(y) & 0x3f]);
			else
				sprintf(loc, "%c%c%c%c",
					base64[(m_pixels[i].x >> 6) & 0x3f], 
					base64[(m_pixels[i].x) & 0x3f],
					base64[(y >> 6) & 0x3f], 
					base64[(y) & 0x3f]);

			colorIt = colors.find(colorStr);
			if (colorIt != colors.end())
				colorIt->second += std::string(";") + loc;
			else
				colors[colorStr] = colorStr + ":" + loc;

			pixelsChanged++;
		}
	}

	if (colors.size())
	{
		m_sseData = "id: ";
		m_sseData += std::to_string(id) + "\r\n";
		m_sseData += "event: message\r\n";
		m_sseData += "data: ";

		std::string data2;
		for (const auto &pair : colors)
		{
			if (data2 != "")
				data2 += "|";

			data2 += pair.second;
		}
		m_sseData += data2 + "\r\n\r\n";
<<<<<<< HEAD

		LogExcess(VB_CHANNELOUT, "PixelsChanged: %d, Colors: %d, Data Size: %d\n",
			pixelsChanged, colors.size(), m_sseData.size());
	}
	else
		m_sseData = "";

=======

		LogExcess(VB_CHANNELOUT, "PixelsChanged: %d, Colors: %d, Data Size: %d\n",
			pixelsChanged, colors.size(), m_sseData.size());
	}
	else
		m_sseData = "";

>>>>>>> 3320bfc2
	id++;
}

/*
 *
 */
int HTTPVirtualDisplayOutput::SendData(unsigned char *channelData)
{
	if (m_sseData != "")
	{
		std::unique_lock<std::mutex> lock(m_connListLock);
		for (int i = 0; i < m_connList.size(); i++)
			WriteSSEPacket(m_connList[i], m_sseData);
	}

	return m_channelCount;
}
<|MERGE_RESOLUTION|>--- conflicted
+++ resolved
@@ -453,7 +453,6 @@
 			data2 += pair.second;
 		}
 		m_sseData += data2 + "\r\n\r\n";
-<<<<<<< HEAD
 
 		LogExcess(VB_CHANNELOUT, "PixelsChanged: %d, Colors: %d, Data Size: %d\n",
 			pixelsChanged, colors.size(), m_sseData.size());
@@ -461,15 +460,6 @@
 	else
 		m_sseData = "";
 
-=======
-
-		LogExcess(VB_CHANNELOUT, "PixelsChanged: %d, Colors: %d, Data Size: %d\n",
-			pixelsChanged, colors.size(), m_sseData.size());
-	}
-	else
-		m_sseData = "";
-
->>>>>>> 3320bfc2
 	id++;
 }
 
