/*
 *   Pixel Overlay handler for Falcon Pi Player (FPP)
 *
 *   Copyright (C) 2013 the Falcon Pi Player Developers
 *      Initial development by:
 *      - David Pitts (dpitts)
 *      - Tony Mace (MyKroFt)
 *      - Mathew Mrosko (Materdaddy)
 *      - Chris Pinkham (CaptainMurdoch)
 *      For additional credits and developers, see credits.php.
 *
 *   The Falcon Pi Player (FPP) is free software; you can redistribute it
 *   and/or modify it under the terms of the GNU General Public License
 *   as published by the Free Software Foundation; either version 2 of
 *   the License, or (at your option) any later version.
 *
 *   This program is distributed in the hope that it will be useful,
 *   but WITHOUT ANY WARRANTY; without even the implied warranty of
 *   MERCHANTABILITY or FITNESS FOR A PARTICULAR PURPOSE.  See the
 *   GNU General Public License for more details.
 *
 *   You should have received a copy of the GNU General Public License
 *   along with this program; if not, see <http://www.gnu.org/licenses/>.
 */

#include <errno.h>
#include <fcntl.h>
#include <sys/mman.h>
#include <sys/stat.h>
#include <stdio.h>
#include <stdlib.h>
#include <string.h>
#include <strings.h>
#include <sys/types.h>
#include <unistd.h>

#include "common.h"
#include "log.h"
#include "PixelOverlay.h"
#include "PixelOverlayControl.h"
#include "Sequence.h"
#include "settings.h"
#include "channeloutputthread.h"

char         *chanDataMap;
int           chanDataMapFD = -1;
char         *ctrlMap;
int           ctrlFD = -1;
long long    *pixelMap;
int           pixelFD = -1;

FPPChannelMemoryMapControlHeader *ctrlHeader = NULL;


/* Prototypes for helpers below */
int LoadChannelMemoryMapData(void);

/*
 * Create and initialize the channel data and control memory map files
 */
int InitializeChannelDataMemoryMap(void) {
	int   i  = 0;
	char  ch = '\0';
	long long pixelLocation = 0;
	char  tmpData[FPPD_MAX_CHANNELS];
	char  tmpCtrlData[FPPCHANNELMEMORYMAPSIZE];
	long long tmpPixelMapData[FPPD_MAX_CHANNELS];

	LogDebug(VB_CHANNELOUT, "InitializeChannelDataMemoryMap()\n");

	bzero((void *)tmpData, sizeof(tmpData));
	bzero((void *)tmpCtrlData, sizeof(tmpCtrlData));
	bzero((void *)tmpPixelMapData, sizeof(tmpPixelMapData));

	// Block of of raw channel data used to overlay data
	chanDataMapFD =
		open(FPPCHANNELMEMORYMAPDATAFILE, O_CREAT | O_TRUNC | O_RDWR, 0666);

	if (chanDataMapFD < 0) {
		LogErr(VB_CHANNELOUT, "Error opening %s memory map file: %s\n",
			FPPCHANNELMEMORYMAPDATAFILE, strerror(errno));
		return -1;
	}

	chmod(FPPCHANNELMEMORYMAPDATAFILE, 0666);

	if (write(chanDataMapFD, (void *)tmpData, sizeof(tmpData)) != sizeof(tmpData)) {
		LogErr(VB_CHANNELOUT, "Error populating %s memory map file: %s\n",
			FPPCHANNELMEMORYMAPDATAFILE, strerror(errno));
		CloseChannelDataMemoryMap();
		return -1;
	}

	chanDataMap = (char *)mmap(0, FPPD_MAX_CHANNELS, PROT_READ|PROT_WRITE, MAP_SHARED, chanDataMapFD, 0);

	if (!chanDataMap) {
		LogErr(VB_CHANNELOUT, "Error mapping %s memory map file: %s\n",
			FPPCHANNELMEMORYMAPDATAFILE, strerror(errno));
		CloseChannelDataMemoryMap();
		return -1;
	}

	// Control file to turn on/off blocks and get block info
	ctrlFD = open(FPPCHANNELMEMORYMAPCTRLFILE, O_CREAT | O_TRUNC | O_RDWR, 0666);

	if (ctrlFD < 0) {
		LogErr(VB_CHANNELOUT, "Error opening %s memory map file: %s\n",
			FPPCHANNELMEMORYMAPCTRLFILE, strerror(errno));
		CloseChannelDataMemoryMap();
		return -1;
	}

	chmod(FPPCHANNELMEMORYMAPCTRLFILE, 0666);

	if (write(ctrlFD, (void *)tmpCtrlData, sizeof(tmpCtrlData)) != sizeof(tmpCtrlData)) {
		LogErr(VB_CHANNELOUT, "Error populating %s memory map file: %s\n",
			FPPCHANNELMEMORYMAPCTRLFILE, strerror(errno));
		CloseChannelDataMemoryMap();
		return -1;
	}

	ctrlMap = (char *)mmap(0, FPPCHANNELMEMORYMAPSIZE, PROT_READ|PROT_WRITE, MAP_SHARED, ctrlFD, 0);

	if (!ctrlMap) {
		LogErr(VB_CHANNELOUT, "Error mapping %s memory map file: %s\n",
			FPPCHANNELMEMORYMAPCTRLFILE, strerror(errno));
		CloseChannelDataMemoryMap();
		return -1;
	}

	ctrlHeader = (FPPChannelMemoryMapControlHeader *)ctrlMap;

	// Pixel Map to map channels to matrix positions
	pixelFD =
		open(FPPCHANNELMEMORYMAPPIXELFILE, O_CREAT | O_TRUNC | O_RDWR, 0666);

	if (pixelFD < 0) {
		LogErr(VB_CHANNELOUT, "Error opening %s memory map file: %s\n",
			FPPCHANNELMEMORYMAPPIXELFILE, strerror(errno));
		CloseChannelDataMemoryMap();
		return -1;
	}

	chmod(FPPCHANNELMEMORYMAPPIXELFILE, 0666);

	if (write(pixelFD, (void *)tmpPixelMapData, sizeof(tmpPixelMapData)) != sizeof(tmpPixelMapData)) {
		LogErr(VB_CHANNELOUT, "Error populating %s memory map file: %s\n",
			FPPCHANNELMEMORYMAPPIXELFILE, strerror(errno));
		CloseChannelDataMemoryMap();
		return -1;
	}

	pixelMap = (long long *)mmap(0, FPPD_MAX_CHANNELS * sizeof(long long), PROT_READ|PROT_WRITE, MAP_SHARED, pixelFD, 0);

	if (!pixelMap) {
		LogErr(VB_CHANNELOUT, "Error mapping %s memory map file: %s\n",
			FPPCHANNELMEMORYMAPPIXELFILE, strerror(errno));
		CloseChannelDataMemoryMap();
		return -1;
	}

	for (i = 0; i < FPPD_MAX_CHANNELS; i++) {
		pixelMap[i] = i;
	}

	// Load the config
	LoadChannelMemoryMapData();

	if (ctrlHeader->totalBlocks)
		StartChannelOutputThread();

	return 1;
}

/*
 * Close the channel data memory map and control map files
 */
void CloseChannelDataMemoryMap(void) {
	LogDebug(VB_CHANNELOUT, "CloseChannelDataMemoryMap()\n");

	if (chanDataMapFD) {
		munmap(chanDataMap, FPPD_MAX_CHANNELS);
		close(chanDataMapFD);
	}
	chanDataMapFD = -1;
	chanDataMap   = NULL;

	if (ctrlFD) {
		munmap(ctrlMap, FPPCHANNELMEMORYMAPSIZE);
		close(ctrlFD);
	}
	ctrlFD  = -1;
	ctrlMap = NULL;

	if (pixelFD) {
		munmap(pixelMap, FPPD_MAX_CHANNELS * sizeof(long));
		close(pixelFD);
	}
	pixelFD  = -1;
	pixelMap = NULL;
}

/*
 * Check to see if we need to run through the overlay process
 */
#ifndef __GNUG__
inline
#endif
int UsingMemoryMapInput(void) {
	if (!ctrlHeader)
		return 0;

	if (ctrlHeader->testMode)
		return 1;

	FPPChannelMemoryMapControlBlock *cb =
		(FPPChannelMemoryMapControlBlock*)(ctrlMap +
			sizeof(FPPChannelMemoryMapControlHeader));

	int i = 0;
	for (i = 0; i < ctrlHeader->totalBlocks; i++, cb++) {
		if (cb->isActive)
			return 1;
	}

	return 0;
}

/*
 * Overlay memory mapped channel data on top of current channel data
 */
void OverlayMemoryMap(char *chanData) {
	if ((!ctrlHeader) ||
		(!ctrlHeader->totalBlocks && !ctrlHeader->testMode))
		return;

	int i = 0;
	FPPChannelMemoryMapControlBlock *cb =
		(FPPChannelMemoryMapControlBlock*)(ctrlMap +
			sizeof(FPPChannelMemoryMapControlHeader));

	if (ctrlHeader->testMode) {
		memcpy(chanData, chanDataMap, FPPD_MAX_CHANNELS);
	} else {
		for (i = 0; i < ctrlHeader->totalBlocks; i++, cb++) {
			if (cb->isActive == 1) { // Active - Opaque
				memcpy(chanData + cb->startChannel - 1,
					   chanDataMap + cb->startChannel - 1, cb->channelCount);
			} else if (cb->isActive == 2) { // Active - Transparent
				char *src = chanDataMap + cb->startChannel - 1;
				char *dst = chanData + cb->startChannel - 1;

				int j = 0;
				for (j = 0; j < cb->channelCount; j++) {
					if (*src)
						*dst = *src;
					src++;
					dst++;
				}
			} else if (cb->isActive == 3) { // Active - Transparent RGB
				char *src = chanDataMap + cb->startChannel - 1;
				char *dst = chanData + cb->startChannel - 1;

				int j = 0;
				for (j = 0; j < cb->channelCount; j += 3) {
					if (src[0] || src[1] || src[2])
					{
						dst[0] = src[0];
						dst[1] = src[1];
						dst[2] = src[2];
					}
					src += 3;
					dst += 3;
				}
			}
		}
	}
}

/*
 * Display list of defined memory mapped channel blocks
 */
void PrintChannelMapBlocks(void) {
	if (!ctrlHeader)
		return;

	int i = 0;
	FPPChannelMemoryMapControlBlock *cb =
		(FPPChannelMemoryMapControlBlock*)(ctrlMap +
			sizeof(FPPChannelMemoryMapControlHeader));

	LogInfo(VB_CHANNELOUT, "Channel Memory Map Blocks\n");
	LogInfo(VB_CHANNELOUT, "Control File Version: %d.%d\n",
		(int)ctrlHeader->majorVersion, (int)ctrlHeader->minorVersion);
	LogInfo(VB_CHANNELOUT, "Total Blocks Defined: %d\n",
		ctrlHeader->totalBlocks);

	for (i = 0; i < ctrlHeader->totalBlocks; i++, cb++) {
		LogExcess(VB_CHANNELOUT, "Block %3d Name         : %s\n", i, cb->blockName);
		LogExcess(VB_CHANNELOUT, "Block %3d Start Channel: %d\n", i, cb->startChannel);
		LogExcess(VB_CHANNELOUT, "Block %3d Channel Count: %d\n", i, cb->channelCount);
		LogExcess(VB_CHANNELOUT, "Block %3d Orientation  : %c\n", i, cb->orientation);
		LogExcess(VB_CHANNELOUT, "Block %3d Start Corner : %s\n", i, cb->startCorner);
		LogExcess(VB_CHANNELOUT, "Block %3d String Count : %d\n", i, cb->stringCount);
		LogExcess(VB_CHANNELOUT, "Block %3d Strand Count : %d\n", i, cb->strandsPerString);
	}
}

/*
 * Setup the pixel map for this channel block
 */
void SetupPixelMapForBlock(FPPChannelMemoryMapControlBlock *cb) {
	LogInfo(VB_CHANNELOUT, "Initializing Channel Memory Map Pixel Map '%s'\n",
		cb->blockName);

	if ((!cb->channelCount) ||
		(!cb->strandsPerString) ||
		(!cb->stringCount)) {
		LogErr(VB_CHANNELOUT, "Invalid config for '%s' Memory Map Block\n",
			cb->blockName);
		return;
	}

	if ((cb->channelCount % 3) != 0) {
//		LogInfo(VB_CHANNELOUT, "Memory Map Block '%s' channel count is not divisible by 3\n", cb->blockName);
//		LogInfo(VB_CHANNELOUT, "unable to configure pixel map array.\n");
		return;
	}

	int TtoB = (cb->startCorner[0] == 'T') ? 1 : 0;
	int LtoR = (cb->startCorner[1] == 'L') ? 1 : 0;
	int stringSize = cb->channelCount / 3 / cb->stringCount;
	int width = 0;
	int height = 0;

	if (cb->orientation == 'H') {
		// Horizontal Orientation
		width = stringSize / cb->strandsPerString;
		height = cb->channelCount / 3 / width;

		int y = 0;
		for (y = 0; y < height; y++) {
			int segment = y % cb->strandsPerString;
			int x = 0;
			for (x = 0; x < width; x++) {
				// Pixel Position in a TL Horizontal wrapping layout
				// 0 1 2
				// 3 4 6
				// 7 8 9
				int ppos = y * width + x;
				// Relative Input Pixel 'R' channel
				int inCh = (cb->startChannel - 1) + (ppos * 3);

				// X position in output
				int outX = (LtoR != ((segment % 2) != TtoB)) ? width - x - 1 : x;
				// Y position in output
				int outY = (TtoB) ? y : height - y - 1;

				// Relative Mapped Output Pixel 'R' channel
				int mpos = outY * width + outX;
				int outCh = (cb->startChannel - 1) + (mpos * 3);

				// Map the pixel's triplet
				pixelMap[inCh    ] = outCh;
				pixelMap[inCh + 1] = outCh + 1;
				pixelMap[inCh + 2] = outCh + 2;
			}
		}
	} else {
		// Vertical Orientation
		height = stringSize / cb->strandsPerString;
		width = cb->channelCount / 3 / height;

		int x = 0;
		for (x = 0; x < width; x++) {
			int segment = x % cb->strandsPerString;
			int y = 0;
			for (y = 0; y < height; y++) {
				// Pixel Position in a TL Horizontal wrapping layout
				// 0 1 2
				// 3 4 6
				// 7 8 9
				int ppos = y * width + x;
				// Relative Input Pixel 'R' channel
				int inCh = (cb->startChannel - 1) + (ppos * 3);

				// X position in output
				int outX = (LtoR) ? x : width - x - 1;
				// Y position in output
				int outY = (TtoB != ((segment % 2) != LtoR)) ? height - y - 1 : y;

				// Relative Mapped Output Pixel 'R' channel
				int mpos = outX * height + outY;
				int outCh = (cb->startChannel - 1) + (mpos * 3);

				// Map the pixel's triplet
				pixelMap[inCh    ] = outCh;
				pixelMap[inCh + 1] = outCh + 1;
				pixelMap[inCh + 2] = outCh + 2;
			}
		}
	}

	LogInfo(VB_CHANNELOUT, "Initialization complete for block '%s'\n",
		cb->blockName);
}

/*
 * Load memory mapped channel blocks configuration file
 */
int LoadChannelMemoryMapData(void) {
	LogDebug(VB_CHANNELOUT, "LoadChannelMemoryMapData()\n");

	FPPChannelMemoryMapControlBlock *cb = NULL;

	FILE *fp;
	char filename[1024];
	char buf[64];
	char *s;
	int startChannel;
	int channelCount;

	if (!ctrlMap) {
		LogErr(VB_CHANNELOUT, "Error, trying to load memory map data when "
			"memory map is not configured.");
		return -1;
	}

	ctrlHeader->majorVersion = FPPCHANNELMEMORYMAPMAJORVER;
	ctrlHeader->minorVersion = FPPCHANNELMEMORYMAPMINORVER;
	ctrlHeader->totalBlocks  = 0;
	ctrlHeader->testMode     = 0;

	strcpy(filename, getMediaDirectory());
	strcat(filename, "/channelmemorymaps");

	if (!FileExists(filename))
		return 0;

	LogDebug(VB_CHANNELOUT, "Loading Channel Memory Map data.\n");
	fp = fopen(filename, "r");
	if (fp == NULL) 
	{
		LogErr(VB_CHANNELOUT, "Could not open Channel Memory Map config file %s\n", filename);
		return 0;
	}

	cb = (FPPChannelMemoryMapControlBlock*)(ctrlMap +
			sizeof(FPPChannelMemoryMapControlHeader));
	while(fgets(buf, 64, fp) != NULL)
	{
		if (buf[0] == '#') // Allow # comments for testing
			continue;

		// Name
		s = strtok(buf, ",");
		if (s) {
			strncpy(cb->blockName, s, 32);
		} else {
			continue;
		}

		// Start Channel
		s = strtok(NULL, ",");
		if (!s)
			continue;
		startChannel = strtol(s, NULL, 10);
		if ((startChannel <= 0) ||
			(startChannel > FPPD_MAX_CHANNELS))
			continue;
		cb->startChannel = startChannel;

		// Channel Count
		s=strtok(NULL,",");
		if (!s)
			continue;
		channelCount = strtol(s, NULL, 10);
		if ((channelCount <= 0) ||
			((startChannel + channelCount) > FPPD_MAX_CHANNELS))
			continue;
		cb->channelCount = channelCount;

		// Orientation
		s=strtok(NULL,",");
		if (!s)
			continue;
		if (!strcmp(s, "vertical"))
			cb->orientation = 'V';
		else
			cb->orientation = 'H';

		// Start Corner
		s=strtok(NULL,",");
		if (!s)
			continue;
		strncpy(cb->startCorner, s, 2);

		// String Count
		s=strtok(NULL,",");
		if (!s)
			continue;
		cb->stringCount = strtol(s, NULL, 10);

		// Strands Per String
		s=strtok(NULL,",");
		if (!s)
			continue;
		cb->strandsPerString = strtol(s, NULL, 10);

		// Sanity check our string count
		if (cb->stringCount > (cb->channelCount / 3))
			cb->stringCount = cb->channelCount / 3;

		SetupPixelMapForBlock(cb);

		cb++;

		ctrlHeader->totalBlocks++;
	}
	fclose(fp);

	if ((logLevel >= LOG_INFO) &&
		(logMask & VB_CHANNELOUT))
		PrintChannelMapBlocks();

	return 1;
}

/*
 * Turn a Pixel Overlay model on/off/transparent
 */
int SetPixelOverlayState(std::string modelName, std::string newState)
{
	if ((!ctrlHeader) || (!ctrlHeader->totalBlocks))
		return 0;

	FPPChannelMemoryMapControlBlock *cb =
		(FPPChannelMemoryMapControlBlock*)(ctrlMap +
			sizeof(FPPChannelMemoryMapControlHeader));

	for (int i = 0; i < ctrlHeader->totalBlocks; i++, cb++) {
		if (!strcmp(cb->blockName, modelName.c_str()))
		{
			if (newState == "Disabled")
<<<<<<< HEAD
			{
				cb->isActive = 0;
				return 1;
			}
			else if (newState == "Enabled")
			{
				cb->isActive = 1;
				return 1;
			}
			else if (newState == "Transparent")
			{
				cb->isActive = 2;
				return 1;
			}
			else if (newState == "TransparentRGB")
			{
				cb->isActive = 3;
				return 1;
			}
			else
				return 0;
		}
	}

	return 0;
=======
				cb->isActive = 0;
			else if (newState == "Enabled")
				cb->isActive = 1;
			else if (newState == "Transparent")
				cb->isActive = 2;
			else if (newState == "TransparentRGB")
				cb->isActive = 3;
			else
				return -1;

			return i;
		}
	}

	return -1;
}

/*
 * Set the value for channels in a Pixel Overlay model
 */
int SetPixelOverlayValue(int index, char value,
	int startChannel, int endChannel)
{
	if ((!ctrlHeader) || (!ctrlHeader->totalBlocks))
		return 0;

	FPPChannelMemoryMapControlBlock *cb =
		(FPPChannelMemoryMapControlBlock*)(ctrlMap +
			sizeof(FPPChannelMemoryMapControlHeader));

	int start;
	int end;

	if (startChannel != -1)
		start = startChannel >= cb[index].startChannel ? startChannel : cb[index].startChannel;
	else
		start = cb[index].startChannel;

	int modelEnd = cb[index].startChannel + cb[index].channelCount - 1;
	if (endChannel != -1)
		end = endChannel <= modelEnd ? endChannel : modelEnd;
	else
		end = modelEnd;

	// Offset for zero-based arrays
	start--;
	end--;

	for (int c = start; c <= end; c++)
		chanDataMap[c] = value;

	return 1;
>>>>>>> baca8141
}

/*
 * Set the value for channels in a Pixel Overlay model
 */
int SetPixelOverlayValue(std::string modelName, char value, int startChannel,
	int endChannel)
{
	if ((!ctrlHeader) || (!ctrlHeader->totalBlocks))
		return 0;

	FPPChannelMemoryMapControlBlock *cb =
		(FPPChannelMemoryMapControlBlock*)(ctrlMap +
			sizeof(FPPChannelMemoryMapControlHeader));

	for (int i = 0; i < ctrlHeader->totalBlocks; i++, cb++) {
		if (!strcmp(cb->blockName, modelName.c_str()))
<<<<<<< HEAD
		{
			int modelEnd = cb->startChannel + cb->channelCount - 1;
			int start = startChannel >= cb->startChannel ? startChannel : cb->startChannel;
			int end = endChannel <= modelEnd ? endChannel : modelEnd;

			// Offset for zero-based arrays
			start--;
			end--;

			for (int c = start; c <= end; c++)
			{
				chanDataMap[c] = value;
			}

			return 1;
		}
	}

	return 0;
=======
			return SetPixelOverlayValue(i, value, startChannel, endChannel);
	}

	return -1;
}

/*
 *
 */
int FillPixelOverlayModel(int index, unsigned char r, unsigned char g, unsigned char b)
{
	if ((!ctrlHeader) || (!ctrlHeader->totalBlocks))
		return 0;

	FPPChannelMemoryMapControlBlock *cb =
		(FPPChannelMemoryMapControlBlock*)(ctrlMap +
			sizeof(FPPChannelMemoryMapControlHeader));

	int start = cb[index].startChannel - 1;
	int end = cb[index].startChannel + cb[index].channelCount - 2;

	for (int c = start; c <= end;)
	{
		chanDataMap[c++] = r;
		chanDataMap[c++] = g;
		chanDataMap[c++] = b;
	}

	return 1;
}

/*
 *
 */
int FillPixelOverlayModel(std::string modelName, unsigned char r, unsigned char g, unsigned char b)
{
	if ((!ctrlHeader) || (!ctrlHeader->totalBlocks))
		return 0;

	FPPChannelMemoryMapControlBlock *cb =
		(FPPChannelMemoryMapControlBlock*)(ctrlMap +
			sizeof(FPPChannelMemoryMapControlHeader));

	for (int i = 0; i < ctrlHeader->totalBlocks; i++, cb++) {
		if (!strcmp(cb->blockName, modelName.c_str()))
			return FillPixelOverlayModel(i, r, g, b);
	}
>>>>>>> baca8141
}
<|MERGE_RESOLUTION|>--- conflicted
+++ resolved
@@ -542,33 +542,6 @@
 		if (!strcmp(cb->blockName, modelName.c_str()))
 		{
 			if (newState == "Disabled")
-<<<<<<< HEAD
-			{
-				cb->isActive = 0;
-				return 1;
-			}
-			else if (newState == "Enabled")
-			{
-				cb->isActive = 1;
-				return 1;
-			}
-			else if (newState == "Transparent")
-			{
-				cb->isActive = 2;
-				return 1;
-			}
-			else if (newState == "TransparentRGB")
-			{
-				cb->isActive = 3;
-				return 1;
-			}
-			else
-				return 0;
-		}
-	}
-
-	return 0;
-=======
 				cb->isActive = 0;
 			else if (newState == "Enabled")
 				cb->isActive = 1;
@@ -621,7 +594,6 @@
 		chanDataMap[c] = value;
 
 	return 1;
->>>>>>> baca8141
 }
 
 /*
@@ -639,27 +611,6 @@
 
 	for (int i = 0; i < ctrlHeader->totalBlocks; i++, cb++) {
 		if (!strcmp(cb->blockName, modelName.c_str()))
-<<<<<<< HEAD
-		{
-			int modelEnd = cb->startChannel + cb->channelCount - 1;
-			int start = startChannel >= cb->startChannel ? startChannel : cb->startChannel;
-			int end = endChannel <= modelEnd ? endChannel : modelEnd;
-
-			// Offset for zero-based arrays
-			start--;
-			end--;
-
-			for (int c = start; c <= end; c++)
-			{
-				chanDataMap[c] = value;
-			}
-
-			return 1;
-		}
-	}
-
-	return 0;
-=======
 			return SetPixelOverlayValue(i, value, startChannel, endChannel);
 	}
 
@@ -707,5 +658,4 @@
 		if (!strcmp(cb->blockName, modelName.c_str()))
 			return FillPixelOverlayModel(i, r, g, b);
 	}
->>>>>>> baca8141
-}
+}
