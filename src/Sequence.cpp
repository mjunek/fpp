--- conflicted
+++ resolved
@@ -431,54 +431,8 @@
 		m_seqSecondsElapsed = (int)((float)(m_seqFilePosition - m_seqChanDataOffset)/((float)m_seqStepSize*(float)m_seqRefreshRate));
 		m_seqSecondsRemaining = m_seqDuration - m_seqSecondsElapsed;
 	}
-<<<<<<< HEAD
 
 	return 1;
-=======
-}
-
-void Sequence::ProcessSequenceData(int checkControlChannels) {
-	if (IsEffectRunning())
-		OverlayEffects(m_seqData);
-
-	if (UsingMemoryMapInput())
-		OverlayMemoryMap(m_seqData);
-
-	if (checkControlChannels && getControlMajor() && getControlMinor())
-	{
-		char thisMajor = NormalizeControlValue(m_seqData[getControlMajor()-1]);
-		char thisMinor = NormalizeControlValue(m_seqData[getControlMinor()-1]);
-
-		if ((m_seqLastControlMajor != thisMajor) ||
-			(m_seqLastControlMinor != thisMinor))
-		{
-			m_seqLastControlMajor = thisMajor;
-			m_seqLastControlMinor = thisMinor;
-
-			if (m_seqLastControlMajor && m_seqLastControlMinor)
-				TriggerEvent(m_seqLastControlMajor, m_seqLastControlMinor);
-		}
-	}
-
-	if (channelTester->Testing())
-		channelTester->OverlayTestData(m_seqData);
-}
-
-void Sequence::SendSequenceData(void) {
-	SendChannelData(m_seqData);
-}
-
-void Sequence::SendBlankingData(void) {
-	LogDebug(VB_SEQUENCE, "SendBlankingData()\n");
-	usleep(100000);
-
-	if (getFPPmode() == MASTER_MODE)
-		SendBlankingDataPacket();
-
-	BlankSequenceData();
-	ProcessSequenceData(0);
-	SendSequenceData();
->>>>>>> a93f33eb
 }
 
 void Sequence::CloseSequenceFile(void) {
@@ -497,30 +451,11 @@
 	m_seqFilename[0] = '\0';
 	m_seqPaused = 0;
 
-<<<<<<< HEAD
 	// FIXME PLAYLIST, figure out how to do this in the player itself
 //	if ((getFPPmode() != REMOTE_MODE) &&
 //		(!IsEffectRunning()) &&
 //		(FPPstatus != FPP_STATUS_PLAYLIST_PLAYING))
 //		SendBlankingData();
-=======
-	if ((getFPPmode() != REMOTE_MODE) &&
-		(!IsEffectRunning()) &&
-		(FPPstatus != FPP_STATUS_PLAYLIST_PLAYING))
-		SendBlankingData();
 
 	pthread_mutex_unlock(&m_sequenceLock);
 }
-
-/*
- * Normalize control channel values into buckets
- */
-char Sequence::NormalizeControlValue(char in) {
-	char result = (char)(((unsigned char)in + 5) / 10);
-
-	if (result == 26)
-		return 25;
-
-	return result;
->>>>>>> a93f33eb
-}
