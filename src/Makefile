CC := g++

ifneq ($(wildcard /usr/bin/ccache),)
	CCACHE = ccache
endif

TARGETS = fpp fppmm fppd

INSTALL_PROGRAM = install -m 755 -p

OBJECTS_fpp = \
	fpp.o \
	fppversion.o \
	$(NULL)
LIBS_fpp = \
	$(NULL)

OBJECTS_fppmm = \
	common.o \
	log.o \
	fppmm.o \
	fppversion.o \
	$(NULL)
LIBS_fppmm = \
	$(NULL)

OBJECTS_fppd = \
	channeloutput/ChannelOutputBase.o \
	channeloutput/channeloutput.o \
	channeloutput/channeloutputthread.o \
	channeloutput/DebugOutput.o \
	channeloutput/E131.o \
	channeloutput/FPD.o \
	channeloutput/GPIO.o \
	channeloutput/GPIO595.o \
	channeloutput/LOR.o \
	channeloutput/RGBMatrix.o \
	channeloutput/serialutil.o \
	channeloutput/SPInRF24L01.o \
	channeloutput/SPIws2801.o \
	channeloutput/Triks-C.o \
	channeloutput/USBDMX.o \
	channeloutput/USBPixelnet.o \
	channeloutput/USBRenard.o \
	command.o \
	common.o \
	controlrecv.o \
	controlsend.o \
	e131bridge.o \
	effects.o \
	events.o \
	falcon.o \
	fppd.o \
	fppversion.o \
	gpio.o \
	log.o \
	mediadetails.o \
	mediaoutput/mediaoutput.o \
	mediaoutput/mpg123.o \
	mediaoutput/ogg123.o \
	mediaoutput/omxplayer.o \
	memorymap.o \
	Playlist.o \
	plugins.o \
	Scheduler.o \
	ScheduleEntry.o \
	Sequence.o \
	settings.o \
	$(NULL)
LIBS_fppd = \
	-lpthread \
	-ljansson \
	-lm \
	-lutil \
	-ltag_c \
	$(NULL)


ARCH := $(shell cat /etc/fpp/platform 2> /dev/null)
ifeq '$(ARCH)' ''
	ARCH = "UNKNOWN"
endif
$(shell echo "Building FPP for '$(ARCH)' platform" 1>&2)

# Common CFLAGS
CFLAGS += \
	-I . \
	-I channeloutput \
	-I mediaoutput \
	-I../external/jansson/src/ \
	$(NULL)

LDFLAGS_fppd += \
	-L../external/jansson/src/.libs/ \
	$(NULL)

DEPS_fppd += \
	../external/jansson/src/.libs/libjansson.so \
	$(NULL)

# Do some things a little different when using gcc vs g++
#ifeq ($(CC), gcc)
ifneq (,$(findstring gcc,$(CC)))
# Warn us if we forget to #include something, but this doesn't work on g++
CFLAGS += -Wimplicit
else
# we get lots of deprecated warnings currently with g++ since we're
# normally compiling with gcc
CFLAGS += -Wno-write-strings
endif

ifeq '$(ARCH)' 'Raspberry Pi'
# do something RaspPi-y
CFLAGS += \
	-DPLATFORM_PI \
	-DUSEWIRINGPI \
	-DUSENRF \
	-DUSERGBMATRIX \
	-I../external/RF24/ \
	-I../external/rpi-rgb-led-matrix/include/ \
	-I../external/rpi_ws281x/ \
	$(NULL)
LIBS_fppd += \
	-lwiringPi \
	-lwiringPiDev \
	-lrf24-bcm \
	-lrgbmatrix \
	-lws2811 \
	$(NULL)
LDFLAGS_fppd += \
<<<<<<< HEAD
	-L../external/RF24/ \
	-L../external/rpi-rgb-led-matrix/lib/ \
=======
	-L../external/RF24 \
	-L../external/rpi-rgb-led-matrix/lib \
	-L../external/rpi_ws281x \
	$(NULL)
OBJECTS_fppd += \
	channeloutput/rpi_ws281x.o \
>>>>>>> 4325a09f
	$(NULL)
DEPS_fppd += \
	../external/RF24/librf24-bcm.so \
	../external/rpi-rgb-led-matrix/lib/librgbmatrix.a \
	../external/rpi_ws281x/libws2811.a \
	$(NULL)
else
# do something Linux-y
CFLAGS += \
	-g \
	-DNOROOT \
	$(NULL)
endif

PWD := $(shell pwd)

.PHONY: all
all: $(TARGETS)

force:

release: $(TARGETS)
	strip fpp
	-$(INSTALL_PROGRAM) fpp ../bin/fpp
	strip fppmm
	-$(INSTALL_PROGRAM) fppmm ../bin/fppmm
	strip fppd
	-$(INSTALL_PROGRAM) fppd ../bin/fppd

fpp: $(OBJECTS_fpp)
	$(CCACHE) $(CC) $(CFLAGS_$@) $(OBJECTS_$@) $(LIBS_$@) $(LDFLAGS_$@) -o $@

fppmm: $(OBJECTS_fppmm)
	$(CCACHE) $(CC) $(CFLAGS_$@) $(OBJECTS_$@) $(LIBS_$@) $(LDFLAGS_$@) -o $@

fppd: $(DEPS_fppd) $(OBJECTS_fppd)
	$(CCACHE) $(CC) $(CFLAGS_$@) $(OBJECTS_$@) $(LIBS_$@) $(LDFLAGS_$@) -o $@

fppversion.c: fppversion.sh force
	sh fppversion.sh $(PWD)

%.o: %.cpp %.h Makefile
	$(CCACHE) $(CC) $(CFLAGS) -c $< -o $@

%.o: %.c %.h Makefile
	$(CCACHE) $(CC) $(CFLAGS) -c $< -o $@

clean:
	rm -f fppversion.c $(OBJECTS_fpp) $(OBJECTS_fppmm) $(OBJECTS_fppd) fpp fppmm fppd
	@if [ -e ../external/RF24/.git ]; then make -C ../external/RF24 clean; fi
	@if [ -e ../external/rpi-rgb-led-matrix/.git ]; then make -C ../external/rpi-rgb-led-matrix clean; fi
<<<<<<< HEAD
	@if [ -e ../external/jansson/.git ]; then make -C ../external/jansson clean; fi
=======
	@if [ -e ../external/rpi_ws281x/libws2811.a ]; then rm ../external/rpi_ws281x/*.o ../external/rpi_ws281x/*.a 2> /dev/null; fi
>>>>>>> 4325a09f

../external/RF24/.git:
	@cd ../ && \
		git submodule init && \
		git submodule update

../external/RF24/librf24-bcm.so: ../external/RF24/.git
	@echo "Building RF24 library"
	@make -C ../external/RF24/
	@ln -s librf24-bcm.so.1.0 ../external/RF24/librf24-bcm.so.1
	@ln -s librf24-bcm.so.1 ../external/RF24/librf24-bcm.so

../external/jansson/.git:
	@cd ../ && \
		git submodule init && \
		git submoudle update

../external/jansson/src/.libs/libjansson.so:
	@echo "Building libjansson library"
	@make -C ../external/jansson/

../external/rpi-rgb-led-matrix/.git:
	@cd ../ && \
		git submodule init && \
		git submodule update

../external/rpi-rgb-led-matrix/lib/librgbmatrix.a: ../external/rpi-rgb-led-matrix/.git
	@echo "Building rpi-rgb-led-matrix library"
	@make -C ../external/rpi-rgb-led-matrix/ lib/librgbmatrix.a

../external/rpi_ws281x/.git:
	@cd ../ && \
		git submodule init && \
		git submodule update

../external/rpi_ws281x/libws2811.a: ../external/rpi_ws281x/.git
	@echo "Building libws2811"
	@cd ../external/rpi_ws281x/ && \
		gcc -c -o dma.o dma.c && \
		gcc -c -o pwm.o pwm.c && \
		gcc -c -o ws2811.o ws2811.c && \
		ar rcs libws2811.a dma.o pwm.o ws2811.o
<|MERGE_RESOLUTION|>--- conflicted
+++ resolved
@@ -128,17 +128,12 @@
 	-lws2811 \
 	$(NULL)
 LDFLAGS_fppd += \
-<<<<<<< HEAD
 	-L../external/RF24/ \
 	-L../external/rpi-rgb-led-matrix/lib/ \
-=======
-	-L../external/RF24 \
-	-L../external/rpi-rgb-led-matrix/lib \
-	-L../external/rpi_ws281x \
+	-L../external/rpi_ws281x/ \
 	$(NULL)
 OBJECTS_fppd += \
 	channeloutput/rpi_ws281x.o \
->>>>>>> 4325a09f
 	$(NULL)
 DEPS_fppd += \
 	../external/RF24/librf24-bcm.so \
@@ -190,11 +185,8 @@
 	rm -f fppversion.c $(OBJECTS_fpp) $(OBJECTS_fppmm) $(OBJECTS_fppd) fpp fppmm fppd
 	@if [ -e ../external/RF24/.git ]; then make -C ../external/RF24 clean; fi
 	@if [ -e ../external/rpi-rgb-led-matrix/.git ]; then make -C ../external/rpi-rgb-led-matrix clean; fi
-<<<<<<< HEAD
+	@if [ -e ../external/rpi_ws281x/libws2811.a ]; then rm ../external/rpi_ws281x/*.o ../external/rpi_ws281x/*.a 2> /dev/null; fi
 	@if [ -e ../external/jansson/.git ]; then make -C ../external/jansson clean; fi
-=======
-	@if [ -e ../external/rpi_ws281x/libws2811.a ]; then rm ../external/rpi_ws281x/*.o ../external/rpi_ws281x/*.a 2> /dev/null; fi
->>>>>>> 4325a09f
 
 ../external/RF24/.git:
 	@cd ../ && \
