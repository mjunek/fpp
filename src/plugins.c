--- conflicted
+++ resolved
@@ -233,8 +233,7 @@
 				memcpy(eventScript, getFPPDirectory(), sizeof(eventScript));
 				strncat(eventScript, "/scripts/eventScript", sizeof(eventScript)-strlen(eventScript)-1);
 
-<<<<<<< HEAD
-				PlaylistEntry *plEntry = &playlistDetails.playList[playlistDetails.currentPlaylistEntry];
+				PlaylistEntry *plEntry = &playlist->m_playlistDetails.playList[playlist->m_playlistDetails.currentPlaylistEntry];
 				json_t *root = json_object();
 
 				json_object_set_new(root, "type", json_string(type_to_string[plEntry->type]));
@@ -270,64 +269,6 @@
 
 				data = json_dumps(root, 0);
 				json_decref(root);
-=======
-				// build our data string here
-				char data[64*1024]; // "Unreasonably" high to handle all data we're going to pass
-				// TODO: parse JSON a little better like escaping special
-				// characters if needed, should only be quote that requires
-				// escaping, we shouldn't worry about things like tabs,
-				// backspaces, form feeds, etc..
-
-				PlaylistEntry *plEntry = &playlist->m_playlistDetails.playList[playlist->m_playlistDetails.currentPlaylistEntry];
-
-				strncpy(&data[0], "{", sizeof(data));
-				snprintf(&data[strlen(data)], sizeof(data)-strlen(data),
-				"\"type\":\"%s\",", type_to_string[plEntry->type]);
-				if ( strlen(plEntry->seqName) )
-					snprintf(&data[strlen(data)], sizeof(data)-strlen(data),
-					"\"Sequence\":\"%s\",", plEntry->seqName);
-				if ( strlen(plEntry->songName) )
-					snprintf(&data[strlen(data)], sizeof(data)-strlen(data),
-					"\"Media\":\"%s\",", plEntry->songName);
-				if ( mediaDetails.title && strlen(mediaDetails.title) )
-					snprintf(&data[strlen(data)], sizeof(data)-strlen(data),
-					"\"title\":\"%s\",", mediaDetails.title);
-				if ( mediaDetails.artist && strlen(mediaDetails.artist) )
-					snprintf(&data[strlen(data)], sizeof(data)-strlen(data),
-					"\"artist\":\"%s\",", mediaDetails.artist);
-				if ( mediaDetails.album && strlen(mediaDetails.album) )
-					snprintf(&data[strlen(data)], sizeof(data)-strlen(data),
-					"\"album\":\"%s\",", mediaDetails.album);
-				if ( mediaDetails.year )
-					snprintf(&data[strlen(data)], sizeof(data)-strlen(data),
-					"\"year\":\"%d\",", mediaDetails.year);
-				if ( mediaDetails.comment && strlen(mediaDetails.comment) )
-					snprintf(&data[strlen(data)], sizeof(data)-strlen(data),
-					"\"comment\":\"%s\",", mediaDetails.comment);
-				if ( mediaDetails.track )
-					snprintf(&data[strlen(data)], sizeof(data)-strlen(data),
-					"\"track\":\"%d\",", mediaDetails.track);
-				if ( mediaDetails.genre && strlen(mediaDetails.genre) )
-					snprintf(&data[strlen(data)], sizeof(data)-strlen(data),
-					"\"genre\":\"%s\",", mediaDetails.genre);
-				if ( mediaDetails.seconds )
-					snprintf(&data[strlen(data)], sizeof(data)-strlen(data),
-					"\"seconds\":\"%d\",", mediaDetails.seconds);
-				if ( mediaDetails.minutes )
-					snprintf(&data[strlen(data)], sizeof(data)-strlen(data),
-					"\"minutes\":\"%d\",", mediaDetails.minutes);
-				if ( mediaDetails.bitrate )
-					snprintf(&data[strlen(data)], sizeof(data)-strlen(data),
-					"\"bitrate\":\"%d\",", mediaDetails.bitrate);
-				if ( mediaDetails.sampleRate )
-					snprintf(&data[strlen(data)], sizeof(data)-strlen(data),
-					"\"sampleRate\":\"%d\",", mediaDetails.sampleRate);
-				if ( mediaDetails.channels )
-					snprintf(&data[strlen(data)], sizeof(data)-strlen(data),
-					"\"channels\":\"%d\",", mediaDetails.channels);
-
-				data[strlen(data)-1] = '}'; //replace last comma with a closing brace
->>>>>>> 4325a09f
 
 				LogWarn(VB_PLUGIN, "Media plugin data: %s\n", data);
 				execl(eventScript, "eventScript", plugins[i].script, "--type", "media", "--data", data, NULL);
