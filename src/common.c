--- conflicted
+++ resolved
@@ -428,10 +428,7 @@
     return elems;
 }
 
-<<<<<<< HEAD
-=======
-
->>>>>>> 9cc3f4ef
+
 /*
  * Merge the contens of Json::Value b into Json::Value a
  */
