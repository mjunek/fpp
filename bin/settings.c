--- conflicted
+++ resolved
@@ -461,20 +461,24 @@
 						fprintf(stderr, "Failed to load sequenceDirectory from config file\n");
 				}
 			}
-<<<<<<< HEAD
-			else if ( strcmp(token, "eventDirectory") == 0 )
+			else if ( strcmp(key, "eventDirectory") == 0 )
 			{
 				if ( ! settings.eventDirectory )
 				{
-					token = trimwhitespace(strtok(NULL, "="));
-					settings.eventDirectory = strdup(token);
-					free(token); token = NULL;
-				}
-			}
-			else if ( strcmp(token, "playlistDirectory") == 0 )
-=======
+					token = strtok(NULL, "=");
+					if ( ! token )
+					{
+						fprintf(stderr, "Error tokenizing value for eventDirectory setting\n");
+						continue;
+					}
+					value = trimwhitespace(token);
+					if ( strlen(value) )
+						settings.eventDirectory = strdup(token);
+					else
+						fprintf(stderr, "Failed to load eventDirectory from config file\n");
+				}
+			}
 			else if ( strcmp(key, "playlistDirectory") == 0 )
->>>>>>> 5d1b8bd3
 			{
 				if ( ! settings.playlistDirectory )
 				{
