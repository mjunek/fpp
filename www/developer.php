<?php
require_once('config.php');

$a = session_id();

if(empty($a))
{
  session_start();
}
$_SESSION['session_id'] = session_id();
//ini_set('display_errors', 'On');
error_reporting(E_ALL);

$fpp_version = "v" . exec("git --git-dir=".dirname(dirname(__FILE__))."/.git/ describe --tags", $output, $return_val);
if ( $return_val != 0 )
	$fpp_version = "Unknown";
unset($output);

if (!file_exists("/etc/fpp/config_version") && file_exists("/etc/fpp/rfs_version"))
{
	exec(SUDO . " $fppDir/scripts/upgrade_config");
}

$os_build = "Unknown";
if (file_exists("/etc/fpp/rfs_version"))
{
	$os_build = exec("cat /etc/fpp/rfs_version", $output, $return_val);
	if ( $return_val != 0 )
		$os_build = "Unknown";
	unset($output);
}

$os_version = "Unknown";
if (file_exists("/etc/os-release"))
{
	$info = parse_ini_file("/etc/os-release");
	if (isset($info["PRETTY_NAME"]))
		$os_version = $info["PRETTY_NAME"];
	unset($output);
}

$cmd = "cd " . dirname(dirname(__FILE__)) . " && /usr/bin/git status";
$git_status = "Unknown";
exec($cmd, $output, $return_val);
if ( $return_val == 0 )
	$git_status = implode("\n", $output) . "\n";
unset($output);

$kernel_version = exec("/bin/uname -r", $output, $return_val);
if ( $return_val != 0 )
	$kernel_version = "Unknown";
unset($output);

$git_version = exec("git --git-dir=".dirname(dirname(__FILE__))."/.git/ rev-parse --short HEAD", $output, $return_val);
if ( $return_val != 0 )
  $git_version = "Unknown";
unset($output);

$git_branch = exec("git --git-dir=".dirname(dirname(__FILE__))."/.git/ branch --list | grep '\\*' | awk '{print \$2}'", $output, $return_val);
if ( $return_val != 0 )
  $git_branch = "Unknown";
unset($output);

$git_remote_version = "Unknown";
$git_remote_version = exec("git ls-remote --heads https://github.com/FalconChristmas/fpp | grep $git_branch | awk '$1 > 0 { print substr($1,1,7)}'", $output, $return_val);
if ( $return_val != 0 )
  $git_remote_version = "Unknown";
unset($output);

function PrintGitBranchOptions()
{
	global $git_branch;

  $branches = Array();
  exec("git --git-dir=".dirname(dirname(__FILE__))."/.git/ branch -a | grep -v -- '->' | sed -e 's/remotes\/origin\///' -e 's/\\* *//' -e 's/ *//' | sort -u", $branches);
  foreach($branches as $branch)
  {
    if ($branch == $git_branch)
    {
//       $branch = preg_replace('/^\\* */', '', $branch);
       echo "<option value='$branch' selected>$branch</option>";
    }
    else
    {
 //      $branch = preg_replace('/^ */', '', $branch);
       echo "<option value='$branch'>$branch</option>";
    }
  }
}

?>

<!DOCTYPE html PUBLIC "-//W3C//DTD XHTML 1.0 Transitional//EN" "http://www.w3.org/TR/xhtml1/DTD/xhtml1-transitional.dtd">
<html xmlns="http://www.w3.org/1999/xhtml">
<head>
<?php include 'common/menuHead.inc'; ?>
<meta http-equiv="Content-Type" content="text/html; charset=UTF-8" />
<script language="Javascript">
$(document).ready(function() {
$('.default-value').each(function() {
var default_value = this.value;
$(this).focus(function() {
if(this.value == default_value) {
this.value = '';
$(this).css('color', '#333');
}
});
$(this).blur(function() {
if(this.value == '') {
$(this).css('color', '#999');
this.value = default_value;
}
});
});
});

function ToggleAutoUpdate() {
	if ($('#autoUpdateDisabled').is(':checked')) {
		SetAutoUpdate(0);
	} else {
		SetAutoUpdate(1);
	}
}

function ToggleDeveloperMode() {
	if ($('#developerMode').is(':checked')) {
		SetDeveloperMode(1);
	} else {
		SetDeveloperMode(0);
	}
}

</script>
<title>FPP - Developer Info</title>
<style>
.clear {
  clear: both;
}
.items {
  width: 40%;
  background: rgb#FFF;
  float: right;
  margin: 0, auto;
}
.selectedEntry {
  background: #CCC;
}
.pl_title {
  font-size: larger;
}
h4, h3 {
  padding: 0;
  margin: 0;
}
.tblheader {
  background-color: #CCC;
  text-align: center;
}
tr.rowScheduleDetails {
  border: thin solid;
  border-color: #CCC;
}
tr.rowScheduleDetails td {
  padding: 1px 5px;
}
table.tblAbout td {
  vertical-align: text-top;
}
#tblSchedule {
  border: thin;
  border-color: #333;
  border-collapse: collapse;
}
a:active {
  color: none;
}
a:visited {
  color: blue;
}
.time {
  width: 100%;
}
.center {
  text-align: center;
}
</style>
</head>

<body>
<div id="bodyWrapper">
  <?php include 'menu.inc'; ?>
  <div style="margin:0 auto;"> <br />
    <fieldset style="padding: 10px; border: 2px solid #000;">
      <legend>Developer Info</legend>
      <div style="overflow: hidden; padding: 10px;">
      <div>
        <div>
          <table class='tblAbout'>
            <tr><td><b>Version Info</b></td><td>&nbsp;</td></tr>
            <tr><td>FPP Version:</td><td><? echo $fpp_version; ?></td></tr>
            <tr><td>FPP OS Build:</td><td><? echo $os_build; ?></td></tr>
            <tr><td>OS Version:</td><td><? echo $os_version; ?></td></tr>
            <tr><td>Kernel Version:</td><td><? echo $kernel_version; ?></td></tr>
            <tr><td>Git Branch:</td><td><select id='gitBranch' onChange="ChangeGitBranch($('#gitBranch').val());">
<? PrintGitBranchOptions(); ?>
<<<<<<< HEAD
                </select><br><b>NOTE: changing branches may take a couple minutes to recompile<br>and may not work if you have manually modified any source files.</b></td></tr>
=======
                </select><br><b>Note: Changing branches may take a couple minutes to recompile<br>and may not work if you have any modified source files.</b></td></tr>
>>>>>>> a582c9db
            <tr><td>Local Git Version:</td><td>
<?
  echo $git_version;
  if (($git_remote_version != "") && ($git_version != $git_remote_version))
    echo " <font color='#FF0000'>(Update is available)</font>";
?>
                </td></tr>
            <tr><td>Remote Git Version:</td><td>
<?
  echo $git_remote_version;
  if (($git_remote_version != "") && ($git_version != $git_remote_version))
    echo " <font color='#FF0000'><a href='javascript:void(0);' onClick='GetGitOriginLog();'>Preview Change Log</a></font>";
?>
                </td></tr>
            <tr><td>Git:</td><td><input type='button' value='Manual Update' onClick='ManualGitUpdate();' class='buttons' id='ManualUpdate'></td></tr>
            <tr><td>&nbsp;</td><td>&nbsp;</td></tr>
          </table>
        </div>
      </div>
    <div class="clear"></div>
      <div id='gitStatus'>
        <b>Git Status:</b><br>
        <pre><? echo $git_status; ?></pre>
      </div>
    </fieldset>
    <div id='logViewer' title='Log Viewer' style="display: none">
      <pre>
        <div id='logText'>
        </div>
      </pre>
    </div>
  </div>
</div>
  <?php include 'common/footer.inc'; ?>
</body>
</html><|MERGE_RESOLUTION|>--- conflicted
+++ resolved
@@ -203,11 +203,7 @@
             <tr><td>Kernel Version:</td><td><? echo $kernel_version; ?></td></tr>
             <tr><td>Git Branch:</td><td><select id='gitBranch' onChange="ChangeGitBranch($('#gitBranch').val());">
 <? PrintGitBranchOptions(); ?>
-<<<<<<< HEAD
-                </select><br><b>NOTE: changing branches may take a couple minutes to recompile<br>and may not work if you have manually modified any source files.</b></td></tr>
-=======
                 </select><br><b>Note: Changing branches may take a couple minutes to recompile<br>and may not work if you have any modified source files.</b></td></tr>
->>>>>>> a582c9db
             <tr><td>Local Git Version:</td><td>
 <?
   echo $git_version;
