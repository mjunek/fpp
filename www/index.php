--- conflicted
+++ resolved
@@ -152,7 +152,6 @@
     <div class="clear"></div>
     </div>
     <div id="playerStatus">
-<<<<<<< HEAD
       <div>
         <div class='playerStatusLeft'>
           <table  width= "100%">
@@ -172,18 +171,7 @@
         </div>
         <div class="clear"></div>
       </div>
-      
-=======
-      <table  width= "100%">
-        <tr>
-          <td width = "20%">Player Status: </td>
-          <td id = "txtPlayerStatus" width = "46%"></td>
-          <td id = "txtTimePlayed" width = "17%"></td>
-          <td id = "txtTimeRemaining" width = "17%"></td>
-        </tr>
-      </table>
-
->>>>>>> ac37c5c0
+
       <div id = "startPlaylistControls">
         <table width="100%">
           <tr>
@@ -193,16 +181,10 @@
               Repeat
               </input></td>
             <td  width="15%">
-<<<<<<< HEAD
               <div class='desktopItem'>
                 <div id="slider"></div> <!-- the Slider -->
                 <span class="volume"></span> <!-- Volume -->
               </div>
-=======
-	         <div id="slider"></div> <!-- the Slider -->
-           <span class="volume"></span> <!-- Volume -->
-
->>>>>>> ac37c5c0
             </td>
           </tr>
           <tr><td><div class='mobileItem'>Volume:</div></td>
