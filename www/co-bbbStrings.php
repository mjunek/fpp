
<script type="text/javascript">


var KNOWN_CAPES = {
<?
    function sortByLongName($a, $b) {
        return strcmp($a['longName'], $b['longName']);
    }
    
    function readCapes($cd, $capes) {
        global $settings;
        if (is_dir($cd)){
            if ($dh = opendir($cd)){
                while (($file = readdir($dh)) !== false){
                    $string = "";
                    if (substr($file, 0, 1) == '.') {
                        $string = "";
                    } else {
                        $string = file_get_contents($cd . $file);
                    }
                    
                    if ($string != "") {
                        $json = json_decode($string, true);
                        if ($json['numSerial'] != 0 && isSet($settings['cape-info']) && $settings['cape-info']['id'] == "Unsupported") {
                            // unsupported
                            continue;
                        } else if (empty($currentCape) || (isset($json['capes']) && in_array($currentCape, $json['capes']))) {
                            echo "'" . $file . "': " . $string . ",\n";
                            $file = str_replace('-v2.j', '.j', $file);
                            $file = str_replace('-v3.j', '.j', $file);
                            if (!isset($capes[$file])) {
                                $capes[$file] = $json;
                            }
                        }
                    }
                }
                closedir($dh);
            }
        }
        return $capes;
    }
    
    $capes = array();
    $capes = readCapes("/home/fpp/media/tmp/strings/", $capes);
    if (count($capes) == 0 || $settings["showAllOptions"] == 1) {
        $capedir = "/opt/fpp/capes/bbb/strings/";
        if (strpos($settings['SubPlatform'], 'PocketBeagle') !== false) {
            $capedir = "/opt/fpp/capes/pb/strings/";
        }
        $capes = readCapes($capedir, $capes);
    }

    usort($capes, 'sortByLongName');
?>
};
</script>

<script>
function MapPixelStringType(type) {
    return "BBB48String";
}
function MapPixelStringSubType(type) {
    return type;
}
function MapPixelStringSubTypeVersion(version) {
    return $('#BBB48StringSubTypeVersion').val();
}
function GetPixelStringTiming() {
    return $('#BBB48StringPixelTiming').val();;
}
</script>

<?
include_once('co-pixelStrings.php');
?>

<script>

var PixelStringLoaded = false;

function GetBBB48StringCapeFileNameForSubType(mainType) {
    var subType = "";
    var ver = $('#BBB48StringSubTypeVersion').val();
    if (ver == "2.x") {
        subType += "-v2";
    }
    if (ver == "3.x") {
        subType += "-v3";
    }
    subType += ".json";
    var type = mainType + subType;
    while (!KNOWN_CAPES[type]) {
        if (subType == "-v3.json") {
            subType = "-v2.json";
            ver = "2.x";
            $('#BBB48StringSubTypeVersion').val("2.x")
        } else if (subType == "-v2.json") {
            subType = ".json";
            $('#BBB48StringSubTypeVersion').val("1.x")
            ver = "1.x";
        } else {
            return type;
        }
        type = mainType + subType;
    }
    return type;
}
function GetBBB48StringCapeFileName() {
    var mainType = $('#BBB48StringSubType').val();
    if (!mainType || mainType == "") {
        var first = Object.keys(KNOWN_CAPES)[0];
        $('#BBB48StringSubType').val(KNOWN_CAPES[first].name);
        mainType = KNOWN_CAPES[first].name;
    }
    return GetBBB48StringCapeFileNameForSubType(mainType);
}


function GetBBB48StringRequiresVersion() {
    var mainType = $('#BBB48StringSubType').val();
    var v2SubType = mainType + "-v2.json";
    var v3SubType = mainType + "-v3.json";
    mainType += ".json";
    var count = 0;
    if (KNOWN_CAPES[mainType] != null)  {
        count++;
    }
    if (KNOWN_CAPES[v2SubType] != null)  {
        count++;
    }
    if (KNOWN_CAPES[v3SubType] != null)  {
        count++;
    }
    if (count <= 1) {
        return false;
    }
    return true;
}

function GetBBB48StringRows()
{
    var subType = GetBBB48StringCapeFileName();
    var val = KNOWN_CAPES[subType];
    return val["outputs"].length;
}

function ShouldAddBreak(subType, s) {
    if (s == 0) {
        return false;
    }
    s = s + 1;
    var subType = GetBBB48StringCapeFileName();
    var val = KNOWN_CAPES[subType];
    for (instance of val["groups"]) {
        if (s == instance["start"]) {
            return true;
        }
    }
    return false;
}
function IsDifferential(subType, s) {
    s = s + 1;
    var subType = GetBBB48StringCapeFileName();
    var val = KNOWN_CAPES[subType];
    for (instance of val["groups"]) {
        if (s == instance["start"]) {
            return instance["type"] == "differential";
        }
    }
    return false;
}
function IsExpansion(subType, s) {
    s = s + 1;
    var subType = GetBBB48StringCapeFileName();
    var val = KNOWN_CAPES[subType];
    for (instance of val["groups"]) {
        if (s == instance["start"]) {
            return instance["type"] == "expansion";
        }
    }
    return false;
}
function IsDifferentialExpansion(isExpansion, expansionType, s) {
    if (isExpansion && expansionType == 1) {
        return (s % 4) == 0;
    }
    return false;
}

function HasSerial(subType) {
    var subType = GetBBB48StringCapeFileName();
    var val = KNOWN_CAPES[subType];
    return val["numSerial"] > 0;
}


function BBB48SerialTypeChanged() {
    if ($('#BBBSerialMode').val() == 'DMX') {
        $('#DMXNumChannelOutput').show();
        ShowTableWrapper('BBBSerial_Output');
    } else if ($('#BBBSerialMode').val() == 'Pixelnet') {
        $('#DMXNumChannelOutput').hide();
        ShowTableWrapper('BBBSerial_Output');
    } else {
        $('#DMXNumChannelOutput').hide();
        HideTableWrapper('BBBSerial_Output');
    }
}

function SetupBBBSerialPorts()
{
	var subType = $('#BBB48StringSubType').val();

    
    if (HasSerial(subType)) {
        $('#BBBSerialOutputs').show();
    } else {
        $('#BBBSerialOutputs').hide();
    }
    
    var subType = GetBBB48StringCapeFileName();
    var val = KNOWN_CAPES[subType];
    maxPorts = val["serial"].length;

	for (var i = 1; i <= 8; i++)
	{
		if (i <= maxPorts)
			$('#BBBSerialOutputRow' + i).show();
		else
			$('#BBBSerialOutputRow' + i).hide();
	}
}

function addSerialOutputJSON(postData) {
	var config = new Object();
	var startChannel = 999999;
	var endChannel = 1;

	config.type = "BBBSerial";
	config.enabled = 0;
    config.pinoutVersion = MapPixelStringSubTypeVersion($this.attr('type'));
	config.subType = $('#BBBSerialMode').val();
	config.startChannel = 0;
	config.channelCount = 0;
    config.device = $('#BBB48StringSubType').val();
	config.outputs = [];

	if (config.subType != 'off')
		config.enabled = 1;
    
    if (!$('#BBB48String_enable').is(":checked"))
        config.enabled = 0;
  
    if ($('#BBBSerialSelect').is(":hidden"))
        config.enabled = 0;


    var count = 0;
	var i = 1;
	for (i = 1; i <= 8; i++)
	{
		var output = new Object();
		var ai = '\\[' + i + '\\]';

		output.outputNumber = i - 1;
		output.startChannel = parseInt($('#BBBSerialStartChannel' + i).val()) || 0;
        if (output.startChannel > 0) {
            count = count + 1;
        }

		if (output.startChannel < startChannel)
			startChannel = output.startChannel;

		output.outputType = config.subType;

		if (config.subType == 'DMX')
            output.channelCount = parseInt($('#BBBSerialNumDMXChannels').val()) || 512;
		else
			output.channelCount = 4096;

		var maxOutputChannel = output.startChannel + output.channelCount - 1;
		if (maxOutputChannel > endChannel)
			endChannel = maxOutputChannel;

		config.outputs.push(output);
	}

	config.startChannel = startChannel;
	config.channelCount = endChannel - startChannel + 1;

    if (config.enabled == 0 || count == 0) {
        //add a hint to BBB48String that the serial isn't being used so it can
        //use the PRU if it wants to
        postData.channelOutputs[0].serialInUse = false;
    }
    postData.channelOutputs.push(config);
	return postData;
}
function BBB48StringExpansionTypeChanged(port) {
    var num = 16;
    var subType = GetBBB48StringCapeFileName();
    var val = KNOWN_CAPES[subType];
    for (instance of val["groups"]) {
        if ((port+1) == instance["start"]) {
            if (instance["type"] == "expansion") {
                num = instance["count"];
            }
        }
    }
    var dt = $('#ExpansionType' + port);
    var val = parseInt(dt.val());

    if (val == 0 || val == -1) {
        //droping to standard/none... need to set everything to non-smart first
        for (var x = 0; x < num; x++) {
            BBB48StringDifferentialTypeChangedTo((port+x), 0);
        }
        for (var x = 0; x < num; x++) {
            if ($('#ROW_RULER_DIFFERENTIAL_' + (port+x)).length) {
                var tr = $('#ROW_RULER_DIFFERENTIAL_' + (port+x));
                tr.remove();
            }
            if (val == -1) {
                $('#BBB48String_Output_0_' + (port+x) + '_0').hide();
            } else {
                $('#BBB48String_Output_0_' + (port+x) + '_0').show();
            }
        }
        
    } else {
        //going to differential, need to add receiver type selections
        for (var x = 0; x < num; x += 4) {
            $('#BBB48String_Output_0_' + (port+x) + '_0').show();
            $('#BBB48String_Output_0_' + (port+x+1) + '_0').show();
            $('#BBB48String_Output_0_' + (port+x+2) + '_0').show();
            $('#BBB48String_Output_0_' + (port+x+3) + '_0').show();
            var o = port + x;
            var str = "<tr id='ROW_RULER_DIFFERENTIAL_" +o + "'><td colSpan='2'><hr></td>";
            str += "<td></td>";
            str += "<td style='font-size:0.7em; text-align:left; white-space: nowrap;'>Differential Receiver: ";
            
            
            str += "<select id='DifferentialType" + o + "' onChange='BBB48StringDifferentialTypeChanged(" + o + ");'>";
            str += "<option value='0' selected> Standard</option>";
            str += "<option value='1'>1 Smart Receiver</option>";
            str += "<option value='2'>2 Smart Receivers</option>";
            str += "<option value='3'>3 Smart Receivers</option>";
            str += "</select></td><td colSpan='10'><hr></td>";
            str += "</tr>";
            $("#BBB48String_Output_0_" + o + "_0").before(str);
        }
    }
}
function BBB48StringDifferentialTypeChanged(port) {
    var dt = $('#DifferentialType' + port);
    var val = dt.val();
    BBB48StringDifferentialTypeChangedTo(port, val);
}
function BBB48StringDifferentialTypeChangedTo(port, val) {
    if (val <= 2) {
        if ($('#ROW_RULER_DIFFERENTIAL_' + port + '_1').length) {
            var tr = $('#ROW_RULER_DIFFERENTIAL_' + port + '_1');
            tr.remove();
        }
        for (var i = 0; i < 4; i++) {
            for (var j = 0; j < maxVirtualStringsPerOutput; j++) {
                var id = "BBB48String_Output_" + 2 + "_" + (port + i) + "_" + j;
                if ($('#' + id).length) {
                    var row = $('#' + id);
                    row.remove();
                }
            }
        }
    }
    if (val <= 1) {
        if ($('#ROW_RULER_DIFFERENTIAL_' + port + '_0').length) {
            var tr = $('#ROW_RULER_DIFFERENTIAL_' + port + '_0');
            tr.remove();
        }
        for (var i = 0; i < 4; i++) {
            for (var j = 0; j < maxVirtualStringsPerOutput; j++) {
                var id = "BBB48String_Output_" + 1 + "_" + (port + i) + "_" + j;
                if ($('#' + id).length) {
                    var row = $('#' + id);
                    row.remove();
                }
            }
            var id = "BBB48String_Output_0_" + (port + i) + "_0";
            if ($('#' + id).length) {
                var row = $('#' + id);
                var td = row.find('.vsPortLabel');
                td.html((port + 1 + i) + ')');
            }
        }
    }
    if (val > 1) {
        for (var i = 0; i < 4; i++) {
            var id = "BBB48String_Output_0_" + (port + i) + "_0";
            if ($('#' + id).length) {
                var row = $('#' + id);
                var td = row.find('.vsPortLabel');
                td.html((port + 1 + i) + 'A)');
            }
        }
        var tr = $('#ROW_RULER_DIFFERENTIAL_' + port + '_0');
        if (!tr.length) {
            var j = 0;
            for (var j = maxVirtualStringsPerOutput-1; j > 0; j--) {
                var id = "BBB48String_Output_0_" + (port + 3) + "_" + j;
                if ($('#' + id).length) {
                    break;
                }
            }
            var str = "<tr id='ROW_RULER_DIFFERENTIAL_" + port + "_0'><td colSpan='13'><hr></td></tr>";
            for (var x = 0; x < 4; x++) {
                str += pixelOutputTableRow("BBB48String", 'ws2811', 'ws2811', 1, (port + x), 0, '', 1, 0, 1, 0, 'RGB', 0, 0, 100, "1.0", "B");
            }
            $("#BBB48String_Output_0_" + (port + 3) + "_" + j).after(str);
        }
    }
    if (val > 2) {
        var tr = $('#ROW_RULER_DIFFERENTIAL_' + port + '_1');
        if (!tr.length) {
            var j = 0;
            for (var j = maxVirtualStringsPerOutput-1; j > 0; j--) {
                var id = "BBB48String_Output_1_" + (port + 3) + "_" + j;
                if ($('#' + id).length) {
                    break;
                }
            }
            var str = "<tr id='ROW_RULER_DIFFERENTIAL_" + port + "_1'><td colSpan='13'><hr></td></tr>";
            for (var x = 0; x < 4; x++) {
                str += pixelOutputTableRow("BBB48String", 'ws2811', 'ws2811', 2, (port + x), 0, '', 1, 0, 1, 0, 'RGB', 0, 0, 100, "1.0", "C");
            }
            $("#BBB48String_Output_1_" + (port + 3) + "_" + j).after(str);
        }
    }
}


function populatePixelStringOutputs(data) {
    if ("channelOutputs" in data) {
        for (var opi = 0; opi < data.channelOutputs.length; opi++) {
            var output = data.channelOutputs[opi];
            var type = output.type;
            if (type == 'BBB48String') {
                $('#BBB48String_enable').prop('checked', output.enabled);
                var subType = output.subType;
                $('#BBB48StringSubType').val(subType);
                var version = output.pinoutVersion;
                if (version == '3.x') {
                    $('#BBB48StringSubTypeVersion').val("3.x");
                } else if (version == '2.x') {
                    $('#BBB48StringSubTypeVersion').val("2.x");
                } else {
                    $('#BBB48StringSubTypeVersion').val("1.x");
                }
                SetupBBBSerialPorts();
                
                if (GetBBB48StringRequiresVersion()) {
                    $('#BBB48StringSubTypeVersion').show();
                    $('#versionTag').show();
                } else {
                    $('#BBB48StringSubTypeVersion').hide();
                    $('#versionTag').hide();
                }
                
                if (document.getElementById("BBB48StringSubType").length == 1) {
                    $('#BBB48StringSubType').hide();
                    document.getElementById("BBB48StringSubTypeSpan").textContent = subType;
                    $('#BBB48StringSubTypeSpan').show();
                } else {
                    $('#BBB48StringSubType').show();
                    $('#BBB48StringSubTypeSpan').hide();
                }
                
                
                var pixelTiming = 0;
                if ('pixelTiming' in output) {
                    pixelTiming = output.pixelTiming;
                }
                $('#BBB48StringPixelTiming').val(pixelTiming);


                $('#pixelOutputs').html("");
                
                var outputCount = GetBBB48StringRows();

                var str = "";
                str += "<div class='fppTableWrapper'>" +
                    "<div class='fppTableContents'>";
                str += "<table id='BBB48String' class='fppSelectableRowTable' type='" + output.subType + "' ports='" + outputCount + "'>";
                str += pixelOutputTableHeader();
                str += "<tbody>";

                var expansions = [];
                var expansionType = 0;
                var inExpansion = false;
                var sourceOutputCount = output.outputCount;
                if (output.outputs != null) {
                    sourceOutputCount = output.outputs.length;
                }
                
                for (var o = 0; o < outputCount; o++)
                {
                    var port = {"differentialType" : 0, "expansionType" : 0};
                    var loops = 1;
                    if (o < sourceOutputCount) {
                        port = output.outputs[o];
                    }
                    if (ShouldAddBreak(subType, o) || (o == 0 && IsDifferential(subType, o)) || IsDifferentialExpansion(inExpansion, expansionType, o) || IsExpansion(subType, o)) {
                        if (IsExpansion(subType, o)) {
                            expansionType = port["expansionType"];
                            if (expansionType == null) {
                                expansionType = data["defaultExpansionType"];
                                if (expansionType == null) {
                                    expansionType = 0;
                                }
                            }
                            str += "<tr><td colSpan='2'><hr></td>";
                            str += "<td></td>";
                            str += "<td style='font-size:0.7em; text-align:left; white-space: nowrap;'>Expansion Type: ";
                            
                            
                            str += "<select id='ExpansionType" + o + "' onChange='BBB48StringExpansionTypeChanged(" + o + ");'>";
                            str += "<option value='-1'" + (expansionType == -1 ? " selected" : "") + ">None</option>";
                            str += "<option value='0'" + (expansionType == 0 ? " selected" : "") + ">Standard</option>";
                            str += "<option value='1'" + (expansionType == 1 ? " selected" : "") + ">Differential</option>";
                            str += "</select></td><td colSpan='10'><hr></td>";
                            str += "</tr>";
                            if (expansionType == -1) {
                                expansions.push(o);
                            }
                            inExpansion = true;
                        }
                        if (IsDifferential(subType, o) || IsDifferentialExpansion(inExpansion, expansionType, o)) {
                            var diffType = port["differentialType"];
                            
                            str += "<tr id='ROW_RULER_DIFFERENTIAL_" + o + "'><td colSpan='2'><hr></td>";
                            str += "<td></td>";
                            str += "<td style='font-size:0.7em; text-align:left; white-space: nowrap;'>Differential Receiver: ";
                            
                            
                            str += "<select id='DifferentialType" + o + "' onChange='BBB48StringDifferentialTypeChanged(" + o + ");'>";
                            str += "<option value='0'" + (diffType == 0 ? " selected" : "") + ">Standard</option>";
                            str += "<option value='1'" + (diffType == 1 ? " selected" : "") + ">1 Smart Receiver</option>";
                            str += "<option value='2'" + (diffType == 2 ? " selected" : "") + ">2 Smart Receivers</option>";
                            str += "<option value='3'" + (diffType == 3 ? " selected" : "") + ">3 Smart Receivers</option>";
                            str += "</select></td><td colSpan='10'><hr></td>";
                            str += "</tr>";
                            
                            if (diffType >= 2) {
                                loops = diffType;
                            }
                        } else if (!inExpansion) {
                            str += "<tr><td colSpan='13'><hr></td></tr>";
                        }
                    }
                    if (loops > 1) {
                        for (var l = 0; l < loops; l++) {
                            var pfx = "A";
                            if (l == 1) {
                                pfx = "B";
                            }
                            if (l == 2) {
                                pfx = "C";
                            }
                            for (var sr = 0; sr < 4; sr++) {
                                var o2 = o + sr;
                                if (o2 < sourceOutputCount) {
                                    var port = output.outputs[o2];
                                    var strings = port.virtualStrings;
                                    if (l == 1) {
                                        strings = port.virtualStringsB;
                                    }
                                    if (l == 2) {
                                        strings = port.virtualStringsC;
                                    }
                                    
                                    if (strings != null && strings.length > 0) {
                                        for (var v = 0; v < strings.length; v++) {
                                            var vs = strings[v];
                                            
                                            str += pixelOutputTableRow(type, 'ws2811', 'ws2811', l, o2, v, vs.description, vs.startChannel + 1, vs.pixelCount, vs.groupCount, vs.reverse, vs.colorOrder, vs.nullNodes, vs.zigZag, vs.brightness, vs.gamma, pfx);
                                        }
                                    } else {
                                        str += pixelOutputTableRow(type, 'ws2811', 'ws2811', l, o2, 0, '', 1, 0, 1, 0, 'RGB', 0, 0, 100, "1.0", pfx);
                                    }
                                } else {
                                    str += pixelOutputTableRow(type, 'ws2811', 'ws2811', l, o2, 0, '', 1, 0, 1, 0, 'RGB', 0, 0, 100, "1.0", pfx);
                                }
                            }
                            if (l != (loops-1)) {
                                str += "<tr id='ROW_RULER_DIFFERENTIAL_" + o + "_" + l + "'><td colSpan='13'><hr></td></tr>";
                            }
                        }
                        o+= 3;
                    } else {
                        if (o < sourceOutputCount && output.outputs[o].virtualStrings != null) {
                            var port = output.outputs[o];
                            for (var v = 0; v < port.virtualStrings.length; v++) {
                                var vs = port.virtualStrings[v];
                            
                                str += pixelOutputTableRow(type, 'ws2811', 'ws2811', 0, o, v, vs.description, vs.startChannel + 1, vs.pixelCount, vs.groupCount, vs.reverse, vs.colorOrder, vs.nullNodes, vs.zigZag, vs.brightness, vs.gamma);
                            }
                        } else {
                            str += pixelOutputTableRow(type, 'ws2811', 'ws2811', 0, o, 0, '', 1, 0, 1, 0, 'RGB', 0, 0, 100, "1.0");
                        }
                    }
                }

                str += "</tbody>";
                str += "</table>";
                str += "</div>";
                str += "</div>";
                
                $('#pixelOutputs').append(str);
                
                expansions.forEach(function(r) {
                                   BBB48StringExpansionTypeChanged(r);
                                   });
                
                $('#BBB48String').on('mousedown', 'tr', function(event, ui) {
                    $('#pixelOutputs table tr').removeClass('selectedEntry');
                    $(this).addClass('selectedEntry');
                    selectedPixelStringRowId = $(this).attr('id');
                });
            }
            if (type == 'BBBSerial') {
                var subType = output.subType;

                if (!HasSerial(output.device)) {
                    subType = "off";
                    $('#BBBSerialOutputs').hide();
                }
                $('#BBBSerialMode').val(subType);
                var outputs = output.outputs;
                if (subType == "DMX") {
                    if (outputs[0].channelCount > 0 && outputs[0].channelCount < 513) {
                        $('#BBBSerialNumDMXChannels').val(outputs[0].channelCount);
                    } else {
                        $('#BBBSerialNumDMXChannels').val("512");
                    }
                    $('#DMXNumChannelOutput').show();
                } else {
                    $('#BBBSerialNumDMXChannels').val("512");
                    $('#DMXNumChannelOutput').hide();
                }
                if (subType == "off")  {
                    HideTableWrapper('BBBSerial_Output');
                } else {
                    ShowTableWrapper('BBBSerial_Output');
                }
                if (outputs) {
                    for (var i = 0; i < outputs.length; i++)
                    {
                        var outputNumber = outputs[i].outputNumber + 1;
                        $('#BBBSerialStartChannel' + outputNumber).val(outputs[i].startChannel);
                    }
                }
            }
        }
    }
}
function ValidateBBBStrings(data) {
    if ("channelOutputs" in data) {
        for (var i = 0; i < data.channelOutputs.length; i++) {
            var output = data.channelOutputs[i];
            var type = output.type;
            if (type == 'BBB48String') {
                var fn = GetBBB48StringCapeFileNameForSubType(output.subType);
                if (KNOWN_CAPES[fn] == null) {
                    fn = KNOWN_CAPES[Object.keys(KNOWN_CAPES)[0]];
                    output.subType = fn.name;
                    if (typeof fn.pinoutVersion !== 'undefined') {
                        output.pinoutVersion = fn.pinoutVersion;
                    }
                } else {
                    fn = KNOWN_CAPES[fn];
                    if (typeof fn.pinoutVersion !== 'undefined') {
                        output.pinoutVersion = fn.pinoutVersion;
                    }
                }
            } else if (type == 'BBBSerial') {
                var fn = GetBBB48StringCapeFileNameForSubType(output.device);
                if (KNOWN_CAPES[fn] == null) {
                    fn = KNOWN_CAPES[Object.keys(KNOWN_CAPES)[0]];
                    output.device = fn.name;
                    if (typeof fn.pinoutVersion !== 'undefined') {
                        output.pinoutVersion = fn.pinoutVersion;
                    }
                } else {
                    fn = KNOWN_CAPES[fn];
                    if (typeof fn.pinoutVersion !== 'undefined') {
                        output.pinoutVersion = fn.pinoutVersion;
                    }
                }
            }
        }
    }
}
function BBB48StringSubTypeChanged()
{
    if (PixelStringLoaded) {
        $.getJSON("api/channel/output/co-bbbStrings", function(data) {
                  for (var i = 0; i < data.channelOutputs.length; i++)
                  {
                    var output = data.channelOutputs[i];
                    var type = output.type;
                    if (data.channelOutputs[i].type == 'BBB48String') {
                        data.channelOutputs[i].subType = $('#BBB48StringSubType').val();
                    }
                    if (data.channelOutputs[i].type == 'BBBSerial') {
                      data.channelOutputs[i].device = $('#BBB48StringSubType').val();
                    }
                  }
                  ValidateBBBStrings(data);
                  populatePixelStringOutputs(data)
            });
    } else {
        var defaultData = {};
        defaultData.channelOutputs = [];
        var output = {};
        output.type = 'BBB48String';
        output.subType = $('#BBB48StringSubType').val();
        <?
        if (isset($capes[0]['pinoutVersion'])) {
            echo 'output.pinoutVersion = "' . $capes[0]['pinoutVersion'] . '";';
        } else {
            ?>
            output.pinoutVersion = "1.x";
            <?
        }
        ?>
        defaultData.channelOutputs.push(output);
        populatePixelStringOutputs(defaultData);
    }
}

function loadBBBOutputs() {
    var defaultData = {};
    defaultData.channelOutputs = [];
    var output = {};
    output.type = 'BBB48String';
    <?
    if (isset($capes["F8-B"])) {
        echo 'output.subType = "F8-B";';
    } else {
        echo 'output.subType = "' . $capes[0]['name'] . '";';
        if (isset($capes[0]['pinoutVersion'])) {
            echo 'output.pinoutVersion = "' . $capes[0]['pinoutVersion'] . '";';
        } else {
            echo 'output.pinoutVersion = "1.x";';
        }
    }
    ?>
    defaultData.channelOutputs.push(output);

    var output = {};
    output.type = 'BBBSerial';
    <?
    if (isset($capes["F8-B"])) {
        echo 'output.subType = "F8-B";';
    } else {
        echo 'output.subType = "' . $capes[0]['name'] . '";';
        if (isset($capes[0]['pinoutVersion'])) {
            echo 'output.pinoutVersion = "' . $capes[0]['pinoutVersion'] . '";';
        }
    }
    ?>
    output.subType = 'off';
    defaultData.channelOutputs.push(output);
    
    populatePixelStringOutputs(defaultData);
    $.getJSON("api/channel/output/co-bbbStrings", function(data) {
                PixelStringLoaded = true;
                ValidateBBBStrings(data);
                populatePixelStringOutputs(data)
              });
}
function saveBBBOutputs() {
    var postData = getPixelStringOutputJSON();
    postData = addSerialOutputJSON(postData);
    
<<<<<<< HEAD
	// Double stringify so JSON in .json file is surrounded by { }
	postData = "command=setChannelOutputs&file=co-bbbStrings&data=" + encodeURIComponent(JSON.stringify(JSON.stringify(postData)));

	$.post("fppjson.php", postData).done(function(data) {
		$.jGrowl("Pixel String Output Configuration Saved",{themeState:'success'});
=======
	$.post("api/channel/output/co-bbbStrings", JSON.stringify(postData)).done(function(data) {
		$.jGrowl("Pixel String Output Configuration Saved");
>>>>>>> f1404307
		SetRestartFlag(1);
	}).fail(function() {
		DialogError("Save Pixel String Outputs", "Save Failed");
	});
}


function populateCapeList() {
    var select = document.getElementById("BBB48StringSubType");
    var option;
    <?
    foreach ($capes as $x => $x_value) {
    ?>        
        option = document.createElement("option");
        option.text = '<? print_r($x_value["longName"]) ?>';
        option.value = '<? print_r($x_value["name"]) ?>';
        select.appendChild(option);
    <?
    }
    ?>
}

$(document).ready(function(){
    if (currentCapeName != "") {
        $('.capeName').html(currentCapeName);
    }

    populateCapeList();
    loadBBBOutputs();
});
</script>

<div id='tab-BBB48String'>
	<div id='divBBB48String'>
	
			<h2> BeagleBone <span class='capeName'>String Capes</span> </h2>
			<div id='divBBB48StringData'>
				<div>
					<table border=0 cellspacing=0>
						<tr>
							<td><b>Enable <span class='capeName'>BBB String Cape</span>:</b></td>
							<td><input id='BBB48String_enable' type='checkbox'></td>
							<td width=20>&nbsp;</td>
							<td width=20>&nbsp;</td>
							<td width=20>&nbsp;</td>
						</tr>
						<tr>
							<td><b>Cape Type:</b></td>
							<td colspan="3"><select id='BBB48StringSubType' onChange='BBB48StringSubTypeChanged();'></select><span id='BBB48StringSubTypeSpan'> </span>

							</td>
                            <td><b id='versionTag'>Version: </b></td>
                            <td><select id='BBB48StringSubTypeVersion'>
                                    <option value='1.x'>1.x</option>
                                    <option value='2.x'>2.x</option>
                                    <option value='3.x'>3.x</option>
                                </select>
                            </td>
						</tr>
                        <tr>
                        <td><b>Pixel Timing:</b></td>
                        <td colspan="3"><select id='BBB48StringPixelTiming'>
                            <option value="0">Normal (ws281x)</option>
                            <option value="1">Slow (1903)</option>
                            </select>
                        </td>
                        </tr>
					</table>


                    <table style='width: 100%;'>
                        <tr>
                            <td align='left'>
                                <input type='button' class="buttons btn-success" onClick='saveBBBOutputs();' value='Save'>
                                <input type='button' class="buttons" onClick='cloneSelectedString();' value='Clone String'>
                                <input type='button' class="buttons" onClick='loadBBBOutputs();' value='Revert'>
                            </td>
                            <td align='right'>
                                Press F2 to auto set the start channel on the next row.
                            </td>
                        </tr>
<?if ((isSet($settings['cape-info']) && $settings['cape-info']['id'] == "Unsupported")) {  ?>
    <tr><td colspan='2' style='color: red;'>Unsupported string cape.  Ports are limitted to 200 pixels, no virtual strings, and no DMX.</td></tr>
    
    <? } ?>
                    </table>
                    <div id='pixelOutputs'>

                    </div>

					<br>
					<span id='BBBSerialOutputs'>
                        <table border=0 cellspacing=3>

						<tr id='BBBSerialSelect'>
							<td><b>Serial Mode:</b></td>
							<td><select id='BBBSerialMode' onChange='BBB48SerialTypeChanged();'>
									<option value='off'>Disabled</option>
									<option value='DMX'>DMX</option>
									<option value='Pixelnet'>Pixelnet</option>
								</select>
							</td>
							<td width=20>&nbsp;</td>
							<td><div id="DMXNumChannelOutput">Num&nbsp;DMX&nbsp;Channels:&nbsp;<input id='BBBSerialNumDMXChannels' size='6' maxlength='6' value='512'></div></td>
						</tr>
                    </table>
                        <div class='fppTableWrapper fppTableWrapperAsTable hidden'>
                            <div class='fppTableContents serialOutputContents'>
						<table ports='8' id='BBBSerial_Output' class="fppBasicTable">
							<thead>
								<tr>
									<th width='30px'>#</th>
									<th width='90px'>Start<br>Channel</th>
								</tr>
							</thead>
                            <tbody>
							    <tr id='BBBSerialOutputRow1'>
                                    <td>1</td>
								    <td><input id='BBBSerialStartChannel1' size='6' maxlength='6' value='1'></td>
								</tr>
							    <tr id='BBBSerialOutputRow2'>
                                    <td>2</td>
								    <td><input id='BBBSerialStartChannel2' size='6' maxlength='6' value='1'></td>
								</tr>
							    <tr id='BBBSerialOutputRow3'>
                                    <td>3</td>
								    <td><input id='BBBSerialStartChannel3' size='6' maxlength='6' value='1'></td>
								</tr>
							    <tr id='BBBSerialOutputRow4'>
                                    <td>4</td>
								    <td><input id='BBBSerialStartChannel4' size='6' maxlength='6' value='1'></td>
								</tr>
							    <tr id='BBBSerialOutputRow5'>
                                    <td>5</td>
								    <td><input id='BBBSerialStartChannel5' size='6' maxlength='6' value='1'></td>
								</tr>
							    <tr id='BBBSerialOutputRow6'>
                                    <td>6</td>
								    <td><input id='BBBSerialStartChannel6' size='6' maxlength='6' value='1'></td>
								</tr>
							    <tr id='BBBSerialOutputRow7'>
                                    <td>7</td>
								    <td><input id='BBBSerialStartChannel7' size='6' maxlength='6' value='1'></td>
								</tr>
							    <tr id='BBBSerialOutputRow8'>
                                    <td>8</td>
								    <td><input id='BBBSerialStartChannel8' size='6' maxlength='6' value='1'></td>
								</tr>
                            </tbody>
						</table>
                        </div>
                        </div>
					</span>
				</div>
			</div>

	</div>
</div><|MERGE_RESOLUTION|>--- conflicted
+++ resolved
@@ -783,16 +783,8 @@
     var postData = getPixelStringOutputJSON();
     postData = addSerialOutputJSON(postData);
     
-<<<<<<< HEAD
-	// Double stringify so JSON in .json file is surrounded by { }
-	postData = "command=setChannelOutputs&file=co-bbbStrings&data=" + encodeURIComponent(JSON.stringify(JSON.stringify(postData)));
-
-	$.post("fppjson.php", postData).done(function(data) {
+	$.post("api/channel/output/co-bbbStrings", JSON.stringify(postData)).done(function(data) {
 		$.jGrowl("Pixel String Output Configuration Saved",{themeState:'success'});
-=======
-	$.post("api/channel/output/co-bbbStrings", JSON.stringify(postData)).done(function(data) {
-		$.jGrowl("Pixel String Output Configuration Saved");
->>>>>>> f1404307
 		SetRestartFlag(1);
 	}).fail(function() {
 		DialogError("Save Pixel String Outputs", "Save Failed");
