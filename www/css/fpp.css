--- conflicted
+++ resolved
@@ -492,13 +492,8 @@
 #playerTime > div:first-child > div, .tblPlaylistHeaderDetails > div:first-child > div {
 	padding-left: 30px;
 }
-<<<<<<< HEAD
 #playerTime > div:first-child .labelValue, .tblPlaylistHeaderDetails > div:first-child .labelValue{
 	border-radius: 28px 0 0 28px;
-=======
-a[href="commandPresets.php"]:before{
-   content: "\f073";
->>>>>>> a80d7fda
 }
 #playerTime > div:last-child .labelValue, .tblPlaylistHeaderDetails > div:last-child .labelValue{
 	border-radius: 0 28px 28px 0;
@@ -547,13 +542,6 @@
 	right: 5px;
 }
 
-<<<<<<< HEAD
-@media (max-width:1440px){
-	.container{
-		max-width: 1200px;
-	}
-}
-=======
 .wifi-weak {
     background: url(images/wifi.png) -82px 0px;
     padding-left: 4px;
@@ -582,5 +570,4 @@
   @keyframes ajax-spin {
 	0% { transform: rotate(0deg); }
 	100% { transform: rotate(360deg); }
-  }
->>>>>>> a80d7fda
+  }