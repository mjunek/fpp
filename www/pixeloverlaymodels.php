--- conflicted
+++ resolved
@@ -202,7 +202,6 @@
 	<div id="bodyWrapper">
 		<?php include 'menu.inc'; ?>
 		<br/>
-<<<<<<< HEAD
 <div class="container">
 	<h1 class="title">Pixel Overlay Models</h1>
 	<div class="pageContent">
@@ -237,7 +236,6 @@
 		                        </table>
 		                    </div>
 						</div>
-=======
 
 		<div id="time" class="settings">
 			<fieldset>
@@ -270,7 +268,6 @@
                             </tbody>
                         </table>
                     </div>
->>>>>>> a80d7fda
 				</div>
 	</div>
 </div>
