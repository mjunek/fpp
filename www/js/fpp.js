--- conflicted
+++ resolved
@@ -5460,7 +5460,6 @@
     $('#schedulePreviewDiv').load('schedulePreview.php');
 }
 
-<<<<<<< HEAD
 function ToggleMenu() {
     if (gblNavbarMenuVisible == 1) {
         $('html').removeClass('nav-open');
@@ -5647,7 +5646,8 @@
     if(currentDefault == goto) return;
     $.put("api/settings/currentHeaderSensor", goto);
     $("#header_sensors").data("defaultsensor", goto);
-=======
+}
+
 function PreviewStatistics() {
     if ($('#statsPreviewPopup').length == 0) {
         var dialogHTML = "<div id='statsPreviewPopup'><pre><div id='statsPreviewDiv'></div></pre></div>";
@@ -5658,11 +5658,10 @@
     $('#statsPreviewPopup').dialog({
         height: 600,
         width: 900,
-        title: "Schedule Preview",
+        title: "Statistics Preview",
         modal: true
     });
     $('#statsPreviewPopup').dialog( "moveToTop" );
     $('#statsPreviewDiv').load('api/statistics/usage');
 
->>>>>>> 90081624
 }