
STATUS_IDLE = "0";
STATUS_PLAYING = "1";
STATUS_STOPPING_GRACEFULLY = "2";
STATUS_STOPPING_GRACEFULLY_AFTER_LOOP = "3";
STATUS_PAUSED = "5";


// Globals
gblCurrentPlaylistIndex = 0;
gblCurrentPlaylistEntryType = '';
gblCurrentPlaylistEntrySeq = '';
gblCurrentPlaylistEntrySong = '';
gblCurrentLoadedPlaylist  = '';
gblCurrentLoadedPlaylistCount = 0;

var max_retries = 60;
var retry_poll_interval_arr = [];

var minimalUI = 0;

var statusTimeout = null;
var lastStatus = '';

function PadLeft(string,pad,length) {
    return (new Array(length+1).join(pad)+string).slice(-length);
}

function SecondsToHuman(seconds) {
    var m = parseInt(seconds / 60);
    var s = parseInt(seconds % 60);
    var h = parseInt(seconds / 3600);
    if (h > 0) {
        m = m % 60;
        return PadLeft(h, '0', 2) + ':' + PadLeft(m, '0', 2) + ':' + PadLeft(s, '0', 2);
    }
    return PadLeft(m, '0', 2) + ':' + PadLeft(s, '0', 2);
}

function versionToNumber(version)
{
    // convert a version string like 2.7.1-2-dirty to "20701"
    if (version.charAt(0) == 'v') {
        version = version.substr(1);
    }
    if (version.indexOf("-") != -1) {
        version = version.substr(0, version.indexOf("-"));
    }
    var parts = version.split('.');
    
    while (parts.length < 3) {
        parts.push("0");
    }
    var number = 0;
    for (var x = 0; x < 3; x++) {
        var val = parseInt(parts[x]);
        if (val >= 9990) {
            return number * 10000 + 9999;
        } else if (val > 99) {
            val = 99;
        }
        number = number * 100 + val;
    }
    return number;
}

function RegexCheckData(regexStr, value, desc, hideValue = false) {
    var regex = new RegExp(regexStr);

    if (regex.test(value)) {
        return true;
    }

    if (hideValue)
        DialogError('Data Format Error', "ERROR: The new value does not match proper format: " + desc);
    else
        DialogError('Data Format Error', "ERROR: '" + value + "' does not match proper format: " + desc);
    return false;
}

// Compare two version numbers
function CompareFPPVersions(a, b) {
	// Turn any non-string version numbers into a string
	a = "" + a;
	b = "" + b;
    a = versionToNumber(a);
    b = versionToNumber(b);

	if (a > b) {
		return 1;
	} else if (a < b) {
		return -1;
	}

	return 0;
}

function InitializeTimeInputs(format = 'H:i:s') {
    $('.time').timepicker({
        'timeFormat': format,
        'typeaheadHighlight': false
    });
}

function InitializeDateInputs(format = 'yy-mm-dd') {
    $('.date').datepicker({
        'changeMonth': true,
        'changeYear': true,
        'dateFormat': format,
        'minDate': new Date(MINYEAR - 1, 1 - 1, 1),
        'maxDate': new Date(MAXYEAR, 12 - 1, 31),
        'showButtonPanel': true,
        'selectOtherMonths': true,
        'showOtherMonths': true,
        'yearRange': "" + MINYEAR +":" + MAXYEAR,
        'autoclose': true,
    });
}

function DeleteSelectedEntries(item) {
    $('#' + item).find('.selectedEntry').remove();
}

function AddTableRowFromTemplate(table) {
    $('#' + table).append($('#' + table).parent().parent().find('.fppTableRowTemplate').find('tr').parent().html());

    return $('#' + table + ' > tr').last();
}

function HandleTableRowMouseClick(event, row) {
    if ((event.target.nodeName == 'INPUT') ||
        (event.target.nodeName == 'TEXTAREA') ||
        (event.target.nodeName == 'SELECT'))
        return;

    event.preventDefault(); // prevent mouse move from highlighting text

    if (row.hasClass('selectedEntry')) {
        row.removeClass('selectedEntry');
    } else {
        if (event.shiftKey) {
            var na = row.nextAll().length;
            var nl = row.nextUntil('.selectedEntry').length;
            var pa = row.prevAll().length;
            var pl = row.prevUntil('.selectedEntry').length;

            if (pa == pl)
                pl = -1;

            if (na == nl)
                nl = -1;

            if ((pl >= 0) && (nl >= 0)) {
                if (nl > pl) {
                    row.prevUntil('.selectedEntry').addClass('selectedEntry');
                } else {
                    row.nextUntil('.selectedEntry').addClass('selectedEntry');
                }
            } else if (pl >= 0) {
                row.prevUntil('.selectedEntry').addClass('selectedEntry');
            } else if (nl >= 0) {
                row.nextUntil('.selectedEntry').addClass('selectedEntry');
            }
        } else {
            if (!event.ctrlKey) {
                row.parent().find('tr').removeClass('selectedEntry');
            }
        }

        row.addClass('selectedEntry');
    }
}

function StreamURL(url, id, doneCallback = '', errorCallback = '', reqType = 'GET', postData = null, postContentType = null, postProcessData = true) {
    var last_response_len = false;
    var outputArea = document.getElementById(id);
    var reAddLF = false;

    $.ajax(url, {
        type: reqType,
        contentType: postContentType,
        data: postData,
        processData: postProcessData,
        xhrFields: {
            onprogress: function(e)
            {
                var this_response, response = e.currentTarget.response;
                if(last_response_len === false)
                {
                    this_response = response;
                    last_response_len = response.length;
                }
                else
                {
                    this_response = response.substring(last_response_len);
                    last_response_len = response.length;
                }

                if (reAddLF) {
                    this_response = "\n" + this_response;
                    reAddLF = false;
                }

                if (this_response.endsWith("\n")) {
                    this_response = this_response.replace(/\n$/, "");
                    reAddLF = true;
                }

                if ((outputArea.nodeName == "DIV") ||
                    (outputArea.nodeName == "TD") ||
                    (outputArea.nodeName == "PRE") ||
                    (outputArea.nodeName == "SPAN")) {
                    if (outputArea.nodename != "PRE") {
                        this_response = this_response.replace(/(?:\r\n|\r|\n)/g, '<br>');
                    }

                    outputArea.innerHTML += this_response;
                } else {
                    outputArea.value += this_response;
                }

                outputArea.scrollTop = outputArea.scrollHeight;
                outputArea.parentElement.scrollTop = outputArea.parentElement.scrollHeight;
            }
        }
    }).done(function(data) {
        if (doneCallback != '') {
            window[doneCallback](id);
        }
    }).fail(function(data) {
        if (errorCallback != '') {
            window[errorCallback](id);
        }
    });
}

function Post(url, async, data, silent = false) {
    var result = {};

    $.ajax({
        url: url,
        type: 'POST',
        contentType: 'application/json',
        data: data,
        async: async,
        dataType: 'json',
        success: function(data) {
            result = data;
        },
        error: function() {
            if (!silent) {
                $.jGrowl('Error posting to ' + url,{themeState:'danger'});
            }
        }
    });

    return result;
}

function Get(url, async, silent = false) {
    var result = {};

    $.ajax({
        url: url,
        type: 'GET',
        async: async,
        dataType: 'json',
        success: function(data) {
            result = data;
        },
        error: function() {
            if (!silent)
                $.jGrowl('Error: Unable to get ' + url,{themeState:'danger'});
        }
    });

    return result;
}

function GetSync(url) {
    return Get(url, false);
}

function GetAsync(url) {
    return Get(url, true);
}

function SetupToolTips(delay = 100) {
    $(document).tooltip({
        content: function() {
            $('.ui-tooltip').hide();
            var id = $(this).attr('id');
            if ((typeof id != "undefined") &&
                (id.endsWith('_img'))) {
                id = id.replace('_img', '_tip');
                return $('#' + id).html();
            }

            var title = $(this).attr('title');
            if (typeof title != "undefined") {
                return title;
            }

            return "";
        },
        hide: { delay: delay }
    });
}

function ShowTableWrapper(tableName) {
    if ($('#' + tableName).parent().parent().hasClass('fppTableWrapperAsTable'))
        $('#' + tableName).parent().parent().attr('style', 'display: table');
    else
        $('#' + tableName).parent().parent().show();
}

function HideTableWrapper(tableName) {
    $('#' + tableName).parent().parent().hide();
}

function ShowPlaylistDetails() {
	$('#playlistDetailsWrapper').show();
	$('#btnShowPlaylistDetails').hide();
	$('#btnHidePlaylistDetails').show();
}

function HidePlaylistDetails() {
	$('#playlistDetailsWrapper').hide();
	$('#btnShowPlaylistDetails').show();
	$('#btnHidePlaylistDetails').hide();
}

function PopulateLists() {
    DisableButtonClass('playlistEditButton');
	PlaylistTypeChanged();
    PopulatePlaylists(false);
}

function PlaylistEntryTypeToString(type)
{
    switch (type ) {
        case 'both':        return 'Seq+Med';
        case 'branch':      return 'Branch';
        case 'command':     return 'Command';
        case 'dynamic':     return 'Dynamic';
        case 'event':       return 'Event';
        case 'image':       return 'Image';
        case 'media':       return 'Media';
        case 'mqtt':        return 'MQTT';
        case 'pause':       return 'Pause';
        case 'playlist':    return 'Playlist';
        case 'plugin':      return 'Plugin';
        case 'remap':       return 'Remap';
        case 'script':      return 'Script';
        case 'sequence':    return 'Sequence';
        case 'url':         return 'URL';
        case 'volume':      return 'Volume';
    }
}

function psiDetailsBegin() {
    return "<div class='psiDetailsWrapper'><div class='psiDetails'>";
}

function psiDetailsArgBegin() {
    return "<div class='psiDetailsArg'>";
}

function psiDetailsHeader(text) {
    return "<div class='psiDetailsHeader'>" + text + ":</div>";
}

function psiDetailsData(name, value, units = '', hide = false) {
    var str = '';
    var style = "";

    if (hide)
        style = " style='display: none;'";

    if (units == '') {
        return "<div class='psiDetailsData field_" + name + "'" + style + ">" + value + "</div>";
    }

    return "<div class='psiDetailsData'><span class='field_" + name + "'" + style + ">" + value + "</span> " + units + "</div>";
}

function psiDetailsArgEnd() {
    return "</div>";
}

function psiDetailsLF() {
    return "<div class='psiDetailsLF'></div>";
}

function psiDetailsEnd() {
    return "</div></div>";
}

function psiDetailsForEntrySimpleBranch(entry, editMode) {
    var result = '';

    switch (entry.branchTest) {
        case 'Time':
            result += 'Time: ' + entry.startTime + ' < X < ' + entry.endTime;
            break;
        case 'Loop':
            result += 'Loop: Every ' + entry.iterationCount + ' iterations starting at ' + entry.iterationStart;
            break;
        case 'MQTT':
            result += 'MQTT: Topic: "' + entry.mqttTopic + '", Message: "' + entry.mqttMessage;
            break;
    }

    result += psiDetailsBranchDestination(entry);

    return result;
}

function psiDetailsForEntrySimple(entry, editMode) {
    var pet = playlistEntryTypes[entry.type];
    var result = "";
    var keys = Object.keys(pet.args);
    for (var i = 0; i < keys.length; i++) {
        var a = pet.args[keys[i]];

        if (((!a.hasOwnProperty('simpleUI')) ||
             (!a.simpleUI)) &&
            (a.name != 'args')) {
            continue;
        }

        if ((editMode) &&
            (a.hasOwnProperty('statusOnly')) &&
            (a.statusOnly == true)) {
            continue;
        }

        if ((!a.optional) ||
            ((entry.hasOwnProperty(a.name)) &&
             (entry[a.name] != ''))) {
            var partialResult = '';

            if (a.type == 'args') {
                if ((entry[a.name].length == 1) &&
                    ($.isNumeric(entry[a.name][0]))) {
                    partialResult += entry[a.name][0];
                } else {
                    for (var x = 0; x < entry[a.name].length; x++) {
                        if (partialResult != '')
                            partialResult += ' ';

                        partialResult += "\"" + entry[a.name][x] + "\"";
                    }
                }
            } else if (a.type == 'array') {
                var akeys = Object.keys(entry[a.name]);
                if ((akeys.length == 1) &&
                    ($.isNumeric(entry[a.name][akeys[0]]))) {
                    partialResult += entry[a.name][akeys[0]];
                } else {
                    for (var x = 0; x < akeys.length; x++) {
                        if (partialResult != '')
                            partialResult += ' ';

                        partialResult += "\"" + entry[a.name][akeys[x]] + "\"";
                    }
                }
            } else {
                if (a.hasOwnProperty('contents')) {
                    var ckeys = Object.keys(a.contents);
                    for (var x = 0; x < ckeys.length; x++) {
                        if (a.contents[ckeys[x]] == entry[a.name]) {
                            partialResult += ckeys[x];
                        }
                    }
                } else {
                    partialResult += entry[a.name];
                }

                if (a.hasOwnProperty('unit')) {
                    partialResult += " " + a.unit;
                }
            }

            if (partialResult != '') {
                if (result != '')
                    result += "&nbsp;&nbsp;&nbsp;<b>|</b>&nbsp;&nbsp;&nbsp;";

                result += partialResult;
            }
        }
    }

    result += "<br>";

    return result;
}

function psiDetailsForEntry(entry, editMode) {
    var pet = playlistEntryTypes[entry.type];
    var result = "";

    result += psiDetailsBegin();

    var children = [];
    var childrenToShow = [];
    var divs = 0;
    var keys = Object.keys(pet.args);
    for (var i = 0; i < keys.length; i++) {
        var a = pet.args[keys[i]];

        if ((editMode) &&
            (a.hasOwnProperty('statusOnly')) &&
            (a.statusOnly == true)) {
            continue;
        }

        if ((children.includes(a.name)) &&
            (!childrenToShow.includes(a.name))) {
            continue;
        }

        if ((!a.optional) &&
            (!entry.hasOwnProperty(a.name))) {
            if (a.hasOwnProperty("default")) {
                entry[a.name] = a.default;
            } else {
                if (a.type == 'int')
                    entry[a.name] = 0;
                else if (a.type == 'bool')
                    entry[a.name] = false;
                else
                    entry[a.name] = "";
            }
        }

        if ((!a.optional) ||
            ((entry.hasOwnProperty(a.name)) &&
             (entry[a.name] != ''))) {
            if (typeof a['children'] === 'object') {
                var val = entry[a.name];
                var ckeys = Object.keys(a.children);
                for (var c = 0; c < ckeys.length; c++) {
                    for (var x = 0; x < a.children[ckeys[c]].length; x++) {
                        if (!children.includes(a.children[ckeys[c]][x]))
                            children.push(a.children[ckeys[c]][x]);

                        if (val == ckeys[c]) {
                            childrenToShow.push(a.children[ckeys[c]][x]);
                        }
                    }
                }
            }

            if (i > 0)
                result += psiDetailsLF();

            if (a.type == 'args') {
                for (var x = 0; x < entry[a.name].length; x++) {
                    if (x > 0)
                        result += psiDetailsLF();

                    result += psiDetailsArgBegin();
                    result += psiDetailsHeader('Arg #' + (x+1));
                    result += psiDetailsData(a.name + '_' + (x+1), entry[a.name][x]);
                    result += psiDetailsArgEnd();
                }
            } else if (a.type == 'array') {
                var keys = Object.keys(entry[a.name]);
                for (var x = 0; x < keys.length; x++) {
                    if (x > 0)
                        result += psiDetailsLF();

                    result += psiDetailsArgBegin();
                    result += psiDetailsHeader('Extra Data #' + (x+1));
                    result += psiDetailsData(a.name + '_' + (x+1), entry[a.name][x]);
                    result += psiDetailsArgEnd();
                }
            } else {
                var units = '';
                if (a.hasOwnProperty('unit')) {
                    units = a.unit;
                }

                result += psiDetailsArgBegin();
                result += psiDetailsHeader(a.description);

                if (a.hasOwnProperty('contents')) {
                    result += psiDetailsData(a.name, entry[a.name], '', true);

                    var ckeys = Object.keys(a.contents);
                    for (var x = 0; x < ckeys.length; x++) {
                        if (a.contents[ckeys[x]] == entry[a.name]) {
                            result += ckeys[x] + ' ' + units;
                        }
                    }
                } else {
                    result += psiDetailsData(a.name, entry[a.name], units);
                }

                result += psiDetailsArgEnd();
            }
        }
    }

    result += psiDetailsEnd();

    return result;
}

function psiDetailsBranchDestination(entry)
{
    var result = "";

    switch (entry.trueNextBranchType) {
        case 'Index':
            result += ', True: Index: ';
            if (entry.trueNextSection != '') {
                result += entry.trueNextSection + '/';
            }
            result += entry.trueNextItem;
            break;
        case 'Offset':
            result += ', True: Offset: ' + entry.trueNextItem;
            break;
        case 'Playlist':
            result += ', True: Call Playlist: "' + entry.trueBranchPlaylist + '"';
            break;
    }

    switch (entry.falseNextBranchType) {
        case 'Index':
            result += ', False: Index: ';
            if (entry.falseNextSection != '') {
                result += entry.falseNextSection + '/';
            }
            result += entry.falseNextItem;
            break;
        case 'Offset':
            result += ', False: Offset: ' + entry.falseNextItem;
            break;
        case 'Playlist':
            result += ', False: Call Playlist: "' + entry.falseBranchPlaylist + '"';
            break;
    }

    return result;
}

function psiDetailsForEntryBranch(entry, editMode)
{
    var result = "";

    result += psiDetailsBegin();

    var branchStr = "";
    if (entry.branchTest == 'Time') {
        branchStr = entry.startTime + " < X < " + entry.endTime;
        branchStr += psiDetailsBranchDestination(entry);
    } else if (entry.branchTest == 'Loop') {
        if (entry.loopTest == 'iteration') {
            branchStr = 'Every ' + entry.iterationCount + ' iterations starting at ' + entry.iterationStart;
            branchStr += psiDetailsBranchDestination(entry);
        }
    } else if (entry.branchTest == 'MQTT') {
            branchStr = 'MQTT: Topic: "' + entry.mqttTopic + '", Message: "' + entry.mqttMessage;
            branchStr += psiDetailsBranchDestination(entry);
    } else {
        branchStr = "Invalid Config: " + JSON.stringify(entry);
    }

    result += psiDetailsHeader('Test');
    result += psiDetailsData('test', branchStr);
    result += psiDetailsEnd();

    var keys = Object.keys(entry);
    for (var i = 0; i < keys.length; i++) {
        var a = entry[keys[i]];
        if (keys[i] == 'compInfo') {
            var akeys = Object.keys(a);
            for (var x = 0; x < akeys.length; x++) {
                var aa = entry[keys[i]][akeys[x]];
                result += "<span style='display:none;' class='field_compInfo_" + akeys[x] + "'>" + aa + "</span>";
            }
        } else {
            result += "<span style='display:none;' class='field_" + keys[i] + "'>" + a + "</span>";
        }
    }

    return result;
}

function VerbosePlaylistItemDetailsToggled() {
    if ($('#verbosePlaylistItemDetails').is(':checked')) {
        $('.psiData').show();
        $('.psiDataSimple').hide();
    } else {
        $('.psiDataSimple').show();
        $('.psiData').hide();
    }
}

function GetPlaylistDurationDiv(entry) {
    var h = "";
    var s = 0;

	if ((entry.hasOwnProperty('duration')) &&
        (entry.duration > 0)) {
        h = "<b>Length:</b> " + SecondsToHuman(entry.duration);
        s = entry.duration;
    }

    return "<div class='psiDuration'><span class='humanDuration'>" + h + "</span><span class='psiDurationSeconds'>" + s + "</span></div>";
}

function GetPlaylistRowHTML(ID, entry, editMode)
{
    var HTML = "";
    var rowNum = ID + 1;

    if (editMode)
        HTML += "<tr class='playlistRow'>";
    else
        HTML += "<tr id='playlistRow" + rowNum + "' class='playlistRow'>";

    HTML += "<td class='colPlaylistNumber";

    if (editMode)
        HTML += " colPlaylistNumberDrag";

    if (editMode)
        HTML += " playlistRowNumber'>" + rowNum + ".</td>";
    else
        HTML += " playlistRowNumber' id='colEntryNumber" + rowNum + "'>" + rowNum + ".</td>";

    var pet = playlistEntryTypes[entry.type];
    var deprecated = "";

    if ((typeof pet.deprecated === "number") &&
        (pet.deprecated == 1)) {
        deprecated = "<font color='red'><b>*</b></font>";
        $('#deprecationWarning').show();
    }

    HTML += "<td><div class='psi'><div class='psiHeader' >" + PlaylistEntryTypeToString(entry.type) + ":" + deprecated + "<span style='display: none;' class='entryType'>" + entry.type + "</span></div><div class='psiData'>";

    if (entry.type == 'dynamic') {
        HTML += psiDetailsForEntry(entry, editMode);

		if (entry.hasOwnProperty('dynamic'))
            HTML += psiDetailsForEntry(entry.dynamic, editMode);
    } else if (entry.type == 'branch') {
        HTML += psiDetailsForEntryBranch(entry, editMode);
    } else {
        HTML += psiDetailsForEntry(entry, editMode);
    }

    HTML += "</div>";

    HTML += "<div class='psiDataSimple'>";
    if (entry.type == 'dynamic') {
        HTML += psiDetailsForEntrySimple(entry, editMode);

		if (entry.hasOwnProperty('dynamic'))
            HTML += psiDetailsForEntrySimple(entry.dynamic, editMode);
    } else if (entry.type == 'branch') {
        HTML += psiDetailsForEntrySimpleBranch(entry, editMode);
    } else {
        HTML += psiDetailsForEntrySimple(entry, editMode);
    }
    HTML += "</div>";

    HTML += GetPlaylistDurationDiv(entry) + "</div></td></tr>";

    return HTML;
}

function BranchItemToString(branchType, nextSection, nextIndex) {
    if (typeof branchType == "undefined") {
        branchType = "Index";
    }
    if (branchType == "None") {
        return "None";
    } else if (branchType == "" || branchType == "Index") {
        var r = "Index: "
        if (nextSection != "") {
            r = r + nextSection + "/";
        }
        r = r + nextIndex;
        return r;
    } else if (branchType == "Offset") {
        return "Offset: " + nextIndex;
    }
}

var oldPlaylistEntryType = '';
function PlaylistTypeChanged() {
	var type = $('#pe_type').val();

	$('.playlistOptions').hide();
    $('#pbody_' + type).show();

    var oldSequence = '';
    if ((oldPlaylistEntryType == 'sequence') ||
        (oldPlaylistEntryType == 'both')) {
        oldSequence = $('.arg_sequenceName').val();
    }

    var oldMedia = '';
    if ((oldPlaylistEntryType == 'media') ||
        (oldPlaylistEntryType == 'both')) {
        oldMedia = $('.arg_mediaName').val();
    }

    $('#playlistEntryOptions').html('');
    $('#playlistEntryCommandOptions').html('');
    PrintArgInputs('playlistEntryOptions', true, playlistEntryTypes[type].args);

    if (oldPlaylistEntryType == '') { // First load on page defaults to 'both'
        if ($('.arg_sequenceName option').length == 0) {
            if ($('.arg_mediaName option').length >= 0) {
                oldPlaylistEntryType = 'both';
                $('#pe_type').val('media');
                PlaylistTypeChanged();
                return;
            }
        } else {
            if ($('.arg_mediaName option').length == 0) {
                oldPlaylistEntryType = 'both';
                $('#pe_type').val('sequence');
                PlaylistTypeChanged();
                return;
            }
        }
    }

	if (type == 'both')
	{
		$("#autoSelectWrapper").show();
		$("#autoSelectMatches").prop('checked', true);
	}

    if (oldSequence != '') {
        $('.arg_sequenceName').val(oldSequence);
    }

    if (oldMedia != '') {
        $('.arg_mediaName').val(oldMedia);
    }

    oldPlaylistEntryType = type;
}

function PlaylistNameOK(name) {
    var tmpName = name.replace(/[^-a-zA-Z0-9_ ]/g,'');
    if (name != tmpName) {
        DialogError('Invalid Playlist Name', 'You may use only letters, numbers, spaces, hyphens, and underscores in playlist names.');
        return 0;
    }

    return 1;
}

function LoadNetworkDetails(){
    $.get('api/network/interface'
    ).done(function(data) {
       $.get('api/network/wifi_strength'
       ).done(function(wifiData) {
          var rc = [];
          data.forEach(function(e) {
            if (e.ifname === "lo") { return 0; }
            if (e.ifname.startsWith("eth0:0")) { return 0; }
            if (e.ifname.startsWith("usb")) { return 0; }
            if (e.ifname.startsWith("SoftAp")) { return 0; }
            if (e.ifname.startsWith("can.")) { return 0; }
            e.addr_info.forEach(function(n) {
                if (n.family === "inet") {
                    var row = '<span title="IP: ' + n.local + '" class="ip-net net-' + e.ifname + '"><small>' + e.ifname + '</small></span>';
                    wifiData.forEach(function(w) {
                        if (w.interface === e.ifname) {
                            row = '<span title="IP: ' + n.local + ', Strength:' + w.level + 'dBm" class="ip-wifi wifi-' + w.desc + '"><small>' + e.ifname + '</small></span>';
                        }
                    });
                    rc.push(row);
                }
            });
          });
          $("#header_IPs").html(rc.join(""));
       }).fail(function(){
        DialogError('Error loading wifi info', 'Error loading wifi interface details.');
       });
    }).fail(function() {
        DialogError('Error loading network info', 'Error loading network interface details.');
    });
}

function LoadPlaylistDetails(name) {
    $.get('api/playlist/' + name
    ).done(function(data) {
        PopulatePlaylistDetails(data, 1, name);
        RenumberPlaylistEditorEntries();
        UpdatePlaylistDurations();
        VerbosePlaylistItemDetailsToggled();
        $("#tblPlaylistLeadInHeader tr").get(0).scrollIntoView();
    }).fail(function() {
        DialogError('Error loading playlist', 'Error loading playlist details!');
    });
}

function CreateNewPlaylist() {
	var name = $('#txtNewPlaylistName').val();

    if (!PlaylistNameOK(name))
        return;

    if (playListArray.includes(name)) {
		DialogError('Playlist name conflict', "Found existing playlist named '" + name + "'.  Loading existing playlist.");
        $('#playlistSelect option[value="' + name + '"]').prop('selected', true);
        LoadPlaylistDetails(name);
        return;
    }

    SetPlaylistName(name);
    $('#tblPlaylistLeadIn').html("<tr id='tblPlaylistLeadInPlaceHolder' class='unselectable'><td>&nbsp;</td></tr>");
    $('#tblPlaylistLeadIn').show();
    $('#tblPlaylistLeadInHeader').show();

    $('#tblPlaylistMainPlaylist').html("<tr id='tblPlaylistMainPlaylistPlaceHolder' class='unselectable'><td>&nbsp;</td></tr>");
    $('#tblPlaylistMainPlaylist').show();
    $('#tblPlaylistMainPlaylistHeader').show();

    $('#tblPlaylistLeadOut').html("<tr id='tblPlaylistLeadOutPlaceHolder' class='unselectable'><td>&nbsp;</td></tr>");
    $('#tblPlaylistLeadOut').show();
    $('#tblPlaylistLeadOutHeader').show();

    EnableButtonClass('playlistEditButton');
    DisableButtonClass('playlistExistingButton');
    DisableButtonClass('playlistDetailsEditButton');
}

function EditPlaylist() {
    var name = $('#playlistSelect').val();
    EnableButtonClass('playlistEditButton');
    DisableButtonClass('playlistDetailsEditButton');

    LoadPlaylistDetails(name);
}

function EnableButtonClass(c) {
    $('.' + c).addClass('buttons');
    $('.' + c).removeClass('disableButtons');
    $('.' + c).removeAttr("disabled");
}

function DisableButtonClass(c) {
    $('.' + c).removeClass('buttons');
    $('.' + c).addClass('disableButtons');
    $('.' + c).attr("disabled", "disabled");
}

function RenumberPlaylistEditorEntries() {
    var id = 1;
    var sections = ['LeadIn', 'MainPlaylist', 'LeadOut'];
    for (var s = 0; s < sections.length; s++) {
        $('#tblPlaylist' + sections[s] + ' tr.playlistRow').each(function() {
            $(this).find('.playlistRowNumber').html('' + id + '.');
            id++;
        });
    }
}

function UpdatePlaylistDurations() {
    var sections = ['LeadIn', 'MainPlaylist', 'LeadOut'];
    for (var s = 0; s < sections.length; s++) {
        var duration = 0;

        $('#tblPlaylist' + sections[s] + ' tr.playlistRow').each(function() {
            if ($(this).find('.psiDurationSeconds').length)
                duration += parseFloat($(this).find('.psiDurationSeconds').html());
        });

        var items = $('#tblPlaylist' + sections[s] + ' tr.playlistRow').length;
        $('.playlistItemCount' + sections[s]).html(items);
        if (items == 1)
            items = items.toString() + " item";
        else
            items = items.toString() + " items";

        $('.playlistItemCountWithLabel' + sections[s]).html(items);

        $('.playlistDuration' + sections[s]).html(SecondsToHuman(duration));

        if (sections[s] == 'MainPlaylist')
            $('#playlistDuration').html(duration);
    }
}

function GetSequenceDuration(sequence, updateUI, row) {
    var durationInSeconds = 0;
    var file = sequence.replace(/.fseq$/, '');
    $.ajax({
        url: "api/sequence/" + encodeURIComponent(file) + '/meta',
        type: 'GET',
        async: updateUI,
        dataType: 'json',
        success: function(data) {
            if (data.NumFrames <= 0) {
                row.find('.psiDurationSeconds').html(0);
                row.find('.humanDuration').html('<b>Length: </b>??:??');
                return;
            }

            durationInSeconds = 1.0 * data.NumFrames / (1000 / data.StepTime);
            if (updateUI) {
                var humanDuration = SecondsToHuman(durationInSeconds);

                row.find('.psiDurationSeconds').html(durationInSeconds);
                row.find('.humanDuration').html('<b>Length: </b>' + humanDuration);

                UpdatePlaylistDurations();
            }
        },
        error: function() {
            durationInSeconds = -1;
            row.find('.humanDuration').html('');
            row.find('.psiDataSimple').append('<span style="color: #FF0000; font-weight: bold;">ERROR: Sequence "' + sequence + '" Not Found</span><br>');
            row.find('.psiData').append('<div style="color: #FF0000; font-weight: bold;">ERROR: Sequence "' + sequence + '" Not Found</div>');
        }
    });

    return durationInSeconds;
}

function SetPlaylistItemMetaData(row) {
    var type = row.find('.entryType').html();
    var file = row.find('.field_mediaName').html();

    if (((type == 'both') || (type == 'media')) &&
        (typeof file != 'undefined')) {
        file = $('<div/>').html(file).text(); // handle any & or other chars that got converted
        $.get('api/media/' + encodeURIComponent(file) + '/duration', function(mdata) {
            var duration = -1;

            if ((mdata.hasOwnProperty(file)) &&
                (mdata[file].hasOwnProperty('duration'))) {
                duration = mdata[file].duration;
            }

            if (type == 'both') {
                var sDuration = GetSequenceDuration(row.find('.field_sequenceName').html(), false, row);

                // Playlist/PlaylistEntryBoth.cpp ends whenever shortest item ends
                if ((duration > sDuration) || (duration < 0))
                    duration = sDuration;
            }

            if (duration > 0) {
                var humanDuration = SecondsToHuman(duration);

                row.find('.psiDurationSeconds').html(duration);
                row.find('.humanDuration').html('<b>Length: </b>' + humanDuration);

                UpdatePlaylistDurations();
            } else {
                row.find('.humanDuration').html('');
            }
        }).fail(function() {
            row.find('.humanDuration').html('');
            row.find('.psiDataSimple').append('<span style="color: #FF0000; font-weight: bold;">ERROR: Media File "' + file + '" Not Found</span><br>');
            row.find('.psiData').append('<div style="color: #FF0000; font-weight: bold;">ERROR: Media File "' + file + '" Not Found</div>');

            if (type == 'both')
                GetSequenceDuration(row.find('.field_sequenceName').html(), false, row);
        });
    } else if (type == 'sequence') {
        GetSequenceDuration(row.find('.field_sequenceName').html(), true, row);
    } else if (type == 'playlist') {
        $.ajax({
            url: "api/playlist/" + row.find('.field_name').html(),
            type: 'GET',
            async: false,
            dataType: 'json',
            success: function(data) {
                if (data.hasOwnProperty('playlistInfo')) {
                    var duration = data.playlistInfo.total_duration;
                    var humanDuration = SecondsToHuman(duration);

                    row.find('.psiDurationSeconds').html(duration);
                    row.find('.humanDuration').html('<b>Length: </b>' + humanDuration);

                    UpdatePlaylistDurations();
                }
            }
        });
    }
}

function PopulatePlaylistItemDuration(row, editMode) {
    var type = row.find('.entryType').html();

    if (!editMode) {
        var duration = row.find('.psiDurationSeconds').html();
        if (duration != "0")
            return;
    }

    SetPlaylistItemMetaData(row);

    if (type == 'pause') {
        var duration = parseFloat(row.find('.field_duration').html());
        row.find('.psiDurationSeconds').html(duration);
        row.find('.humanDuration').html('<b>Length: </b>' + SecondsToHuman(duration));
        UpdatePlaylistDurations();
    }
}

function AddPlaylistEntry(mode) {
    if (mode && !$('#tblPlaylistDetails').find('.playlistSelectedEntry').length) {
        DialogError('No playlist item selected', "Error: No playlist item selected.");
        return;
    }

    $('#tblPlaylistMainPlaylistPlaceHolder').remove();

    var type = $('#pe_type').val();
    var pet = playlistEntryTypes[type];

    var pe = {};
    pe.type = type;
    pe.enabled = 1;  // no way to disable currently, so force this
    pe.playOnce = 0; // Not currently used by player

    var keys = Object.keys(pet.args);
    for (var i = 0; i < keys.length; i++) {
        var a = pet.args[keys[i]];

        var style = $('#playlistEntryOptions').find('.arg_' + a.name).parent().parent().attr('style');
        if ((typeof style != 'undefined') && (style.includes('display: none;'))) {
            continue;
        }

        if (a.type == 'int') {
            pe[a.name] = parseInt($('#playlistEntryOptions').find('.arg_' + a.name).val());
        } else if (a.type == 'float') {
            pe[a.name] = parseFloat($('#playlistEntryOptions').find('.arg_' + a.name).val());
        } else if (a.type == 'bool') {
            pe[a.name] = $('#playlistEntryOptions').find('.arg_' + a.name).is(':checked') ? 'true' : 'false';
        } else if ((a.type == 'time') || (a.type == 'date')) {
            pe[a.name] = $('#playlistEntryOptions').find('.arg_' + a.name).val();
        } else if (a.type == 'array') {
            var f = {};
            for (x = 0; x < a.keys; x++) {
                f[a.keys[x]] = $('#playlistEntryOptions').find('.arg_' + a.name + '_' + a.keys[x]).val();
            }
            pe[a.name] = f;
        } else if (a.type == 'args') {
            var arr = [];
            if (type == 'command') {
                for (var c = 0; c < commandList.length; c++) {
                    if (commandList[c]['name'] == $('#playlistEntryOptions_arg_1').val()) {
                        var json = {};
                        CommandToJSON("playlistEntryOptions_arg_1", "playlistEntryCommandOptions", json);
                        arr = json["args"];
                        pe["multisyncCommand"] = json["multisyncCommand"];
                        pe["multisyncHosts"] = json["multisyncHosts"];
                    }
                };
            } else {
                for (x = 1; x <= 20; x++) {
                    if ($('#playlistEntryCommandOptions_arg_' + x).length) {
                        arr.push($('#playlistEntryCommandOptions_arg_' + x).val());
                    }
                }
            }
            pe[a.name] = arr;
        } else if ((a.type == 'string') || (a.type == 'file')) {
            pe[a.name] = $('#playlistEntryOptions').find('.arg_' + a.name).val();
        } else {
            pe[a.name] = $('#playlistEntryOptions').find('.arg_' + a.name).html();
        }
    }

    var newRow;
    var html = GetPlaylistRowHTML(0, pe, 1);
    if (mode == 1) { // replace
        var row = $('#tblPlaylistDetails').find('.playlistSelectedEntry');
        $(row).after(html);
        $(row).removeClass('playlistSelectedEntry');
        newRow = $(row).next();
        newRow.addClass('playlistSelectedEntry');
        $(row).remove();
    } else if (mode == 2) { // insert before
        var row = $('#tblPlaylistDetails').find('.playlistSelectedEntry');
        $(row).before(html);
        $(row).removeClass('playlistSelectedEntry');
        newRow = $(row).prev();
        newRow.addClass('playlistSelectedEntry');
    } else if (mode == 3) { // insert after
        var row = $('#tblPlaylistDetails').find('.playlistSelectedEntry');
        $(row).after(html);
        $(row).removeClass('playlistSelectedEntry');
        newRow = $(row).next();
        newRow.addClass('playlistSelectedEntry');
    } else {
        $('#tblPlaylistMainPlaylist').append(html);

        $('#tblPlaylistDetails tbody tr').removeClass('playlistSelectedEntry');

        newRow = $('#tblPlaylistMainPlaylist > tr').last();
        $(newRow).addClass('playlistSelectedEntry');
    }

    RenumberPlaylistEditorEntries();

    PopulatePlaylistItemDuration($(newRow), 1);

    if (type == 'pause')
        UpdatePlaylistDurations();

    VerbosePlaylistItemDetailsToggled();
}

function GetPlaylistEntry(row) {
    var e = {};
    e.type = $(row).find('.entryType').html();
    e.enabled = 1;  // no way to disable currently, so force this
    e.playOnce = 0; // Not currently used by player

    var pet = playlistEntryTypes[e.type];
    var haveDuration = 0;

    var keys = Object.keys(pet.args);
    for (var i = 0; i < keys.length; i++) {
        var a = pet.args[keys[i]];

        if ((a.type != 'args') && (!$(row).find('.field_' + a.name).length)) {
            // handle new fields by using default for fields we can't find
            if (typeof a.default != "undefined")
                e[a.name] = a.default;
            continue;
        }

        if (a.type == 'int') {
            e[a.name] = parseInt($(row).find('.field_' + a.name).html());

            if (a.name == 'duration')
                haveDuration = 1;
        } else if (a.type == 'float') {
            e[a.name] = parseFloat($(row).find('.field_' + a.name).html());

            if (a.name == 'duration')
                haveDuration = 1;
        } else if (a.type == 'bool') {
            e[a.name] = ($(row).find('.field_' + a.name).html() == 'true') ? true : false;
        } else if (a.type == 'array') {
            var f = {};
            for (var x = 0; x < a.keys.length; x++) {
                f[a.keys[x]] = parseInt($(row).find('.field_' + a.name + '_' + a.keys[x]).html());
            }
            e[a.name] = f;
        } else if (a.type == 'args') {
            var arr = [];
            for (x = 1; x <= 20; x++) {
                if ($(row).find('.field_args_' + x).length) {
                    arr.push($(row).find('.field_args_' + x).text());
                }
            }
            e[a.name] = arr;
        } else if (a.type == 'string') {
            var v = $(row).find('.field_' + a.name).text();
            if (parseInt(v) == v) {
                e[a.name] = parseInt(v);
            } else {
                e[a.name] = v;
            }
        } else {
            e[a.name] = $(row).find('.field_' + a.name).text();
        }
    }

    if ((!haveDuration) && ($(row).find('.psiDurationSeconds').html() != "0"))
        e['duration'] = parseFloat($(row).find('.psiDurationSeconds').html());

    return e;
}

function SavePlaylist(filter, callback) {
    var name = $('#txtPlaylistName').val();
    if (name == "") {
        alert("Playlist name cannot be empty");
        return;
    }

    return SavePlaylistAs(name, filter, callback);
}

function SetPlaylistName(name) {
    $('#txtPlaylistName').val(name);
    $('#txtPlaylistName').prop('size', name.length);
}

function SavePlaylistAs(name, filter, callback) {
    if (!PlaylistNameOK(name))
        return 0;

    var itemCount = 0;
    var pl = {};
    pl.name = name;
    pl.version = 3;   // v1 == CSV, v2 == JSON, v3 == deprecated some things
    pl.repeat = 0;    // currently unused by player
    pl.loopCount = 0; // currently unused by player
    pl.desc = $('#txtPlaylistDesc').val();
    pl.random = parseInt($('#randomizePlaylist').val());

    var leadIn = [];
    $('#tblPlaylistLeadIn > tr:not(.unselectable)').each(function() {
        leadIn.push(GetPlaylistEntry(this));
    });
    if (leadIn.length)
        pl.leadIn = leadIn;

    var mainPlaylist = [];
    $('#tblPlaylistMainPlaylist > tr:not(.unselectable)').each(function() {
        mainPlaylist.push(GetPlaylistEntry(this));
    });
    if (mainPlaylist.length)
        pl.mainPlaylist = mainPlaylist;

    var leadOut = [];
    $('#tblPlaylistLeadOut > tr:not(.unselectable)').each(function() {
        leadOut.push(GetPlaylistEntry(this));
    });
    if (leadOut.length)
        pl.leadOut = leadOut;

    var playlistInfo = {};
    playlistInfo.total_duration = parseFloat($('#playlistDuration').html());
    playlistInfo.total_items = mainPlaylist.length;
    pl.playlistInfo = playlistInfo;

    var str = JSON.stringify(pl, true);
    $.ajax({
        url: "api/playlist/" + name,
        type: 'POST',
        contentType: 'application/json',
        data: str,
        async: false,
        dataType: 'json',
        success: function(data) {
            var rowSelected = $('#tblPlaylistDetails').find('.playlistSelectedEntry').length;

            PopulateLists();
            EnableButtonClass('playlistEditButton');

            if (rowSelected) {
                EnableButtonClass('playlistDetailsEditButton');
            } else {
                DisableButtonClass('playlistDetailsEditButton');
            }

            SetPlaylistName(name);

            if ($('#tblPlaylistDetails').find('.playlistSelectedEntry').length)
                EditPlaylistEntry();

            $.jGrowl("Playlist Saved",{themeState:'success'});
        },
        error: function() {
            DialogError('Unable to save playlist', "Error: Unable to save playlist.");
        }
    });

    return 1;
}

function RandomizePlaylistEntries() {
    $('#randomizeBuffer').html($('#tblPlaylistMainPlaylist').html());
    $('#tblPlaylistMainPlaylist').empty();

    var itemsLeft = $('#randomizeBuffer > tr').length;
    while (itemsLeft > 0) {
        var x = Math.floor(Math.random() * Math.floor(itemsLeft)) + 1;
        var item = $('#randomizeBuffer > tr:nth-child(' + x + ')').clone();
        $('#randomizeBuffer > tr:nth-child(' + x + ')').remove();

        $('#tblPlaylistMainPlaylist').append(item);

        itemsLeft = $('#randomizeBuffer > tr').length;
    }

    RenumberPlaylistEditorEntries();

//    $('.playlistEntriesBody').sortable('refresh').sortable('refreshPositions');
}

/**
 * Removes any of the following characters from the supplied name, can be used to cleanse playlist names, event names etc
 * Current needed for example it the case of the scheduler since it is still CSV and commas in a playlist name cause issues
 * Everything is currently replaced with a hyphen ( - )
 *
 * Currently unused in the front-end
 */
function RemoveIllegalChars(name) {

    // , (comma)
    // < (less than)
    // > (greater than)
    // : (colon)
    // " (double quote)
    // / (forward slash)
    // \ (backslash)
    // | (vertical bar or pipe)
    // ? (question mark)
    // * (asterisk)

    var illegalChars = [',', '<', '>', ':', '"', '/', '\\', '|', '?', '*'];

    for(ill_index = 0; ill_index < illegalChars.length; ++ill_index) {
        name = name.toString().replace(illegalChars[ill_index], " - ");
    }

    return name;
}

function CopyPlaylist()	{
    var name = $('#txtPlaylistName').val();

    $("#copyPlaylist_dialog").dialog({
        width: 400,
        buttons: {
            "Copy": function() {
                var new_playlist_name = $(this).find(".newPlaylistName").val();

                if (name == new_playlist_name) {
                    DialogError('Error, same name given', 'Identical name given.');
                    return;
                }

                if (!SavePlaylistAs(new_playlist_name, '', ''))
                    return;

                PopulateLists();
                SetPlaylistName(new_playlist_name);
                $(this).dialog("close");
            },
            Cancel: function() {
                $(this).dialog("close");
            }
        },
        open: function (event, ui) {
            //Generate a name for the new playlist
            $(this).find(".newPlaylistName").val(name + " - Copy");
        },
        close: function () {
            $(this).find(".newPlaylistName").val("New Playlist Name");
        }
    });
}

function RenamePlaylist()	{
    var name = $('#txtPlaylistName').val();

    $("#renamePlaylist_dialog").dialog({
        width: 400,
        buttons: {
            "Rename": function() {
                var new_playlist_name = $(this).find(".newPlaylistName").val();

                if (name == new_playlist_name) {
                    DialogError('Error, same name given', 'Identical name given.');
                    return;
                }

                if (!SavePlaylistAs(new_playlist_name, '', ''))
                    return;

                DeleteNamedPlaylist(name);
                PopulateLists();

                SetPlaylistName(new_playlist_name);
                $(this).dialog("close");
            },
            Cancel: function() {
                $(this).dialog("close");
            }
        },
        open: function (event, ui) {
            //Generate a name for the new playlist
            $(this).find(".newPlaylistName").val(name);
        },
        close: function () {
            $(this).find(".newPlaylistName").val("New Playlist Name");
        }
    });
}

function DeletePlaylist() {
    var name = $('#txtPlaylistName').val();

    DeleteNamedPlaylist(name);
}

function DeleteNamedPlaylist(name) {
    var postDataString = "";
    $.ajax({
        dataType: "json",
        url: "api/playlist/" + name,
        type: "DELETE",
        async: false,
        success: function(data) {
            PopulateLists();
            $.jGrowl("Playlist Deleted",{themeState:'success'});
        },
        error: function() {
            DialogError('Error Deleting Playlist', "Error deleting '" + name + "' playlist");
        }
    });
}

function AssignPlaylistEditorFPPCommandArgsFromList(row, c) {
    for (var x = 0; x < commandList[c]['args'].length; x++) {
        var a = commandList[c]['args'][x];
        if (a.type == 'bool') {
            if ($(row).find('.field_args_' + (x+1)).html() == 'true')
                $('.arg_' + a.name).prop('checked', true).trigger('change');
            else
                $('.arg_' + a.name).prop('checked', false).trigger('change');
        } else if (a.type == 'int') {
            $('.arg_' + a.name).val(parseInt($(row).find('.field_args_' + (x+1)).html())).trigger('change');
        } else {
            $('.arg_' + a.name).val($(row).find('.field_args_' + (x+1)).html()).trigger('change');
        }
    }
}

function EditPlaylistEntry() {
    if (!$('#tblPlaylistDetails').find('.playlistSelectedEntry').length) {
        DialogError('No playlist item selected', "Error: No playlist item selected.");
        return;
    }

    $("#playlistDetails").get(0).scrollIntoView();

    var row = $('#tblPlaylistDetails').find('.playlistSelectedEntry');
    var type = $(row).find('.entryType').html();
    var pet = playlistEntryTypes[type];

    $('#pe_type').val(type);
    PlaylistTypeChanged();
    EnableButtonClass('playlistEditButton');

    var keys = Object.keys(pet.args);
    for (var i = 0; i < keys.length; i++) {
        var a = pet.args[keys[i]];
        
        if (a.hidden == true) {
            continue;
        }

        if (a.type == 'bool') {
            if ($(row).find('.field_' + a.name).text() == 'true')
                $('.arg_' + a.name).prop('checked', true).trigger('change');
            else
                $('.arg_' + a.name).prop('checked', false).trigger('change');
        } else if (a.type == 'args') {
            if (type == 'command') {
                var pe = GetPlaylistEntry(row);
                PopulateExistingCommand(pe, "playlistEntryOptions_arg_1", "playlistEntryCommandOptions");
            } else {
                for (x = 1; x <= 20; x++) {
                    if ($(row).find('.field_args_' + x).length) {
                        $('#playlistEntryCommandOptions_arg_' + x).val($(row).find('.field_args_' + x).text());
                    }
                }
            }
        } else {
            if ($(row).find('.field_' + a.name).length)
                $('.arg_' + a.name).val($(row).find('.field_' + a.name).text()).trigger('change');
        }
    }

    UpdateChildVisibility();
}

function RemovePlaylistEntry()	{
    if (!$('#tblPlaylistDetails').find('.playlistSelectedEntry').length) {
        DialogError('No playlist item selected', "Error: No playlist item selected.");
        return;
    }

    DisableButtonClass('playlistDetailsEditButton');
    $('#tblPlaylistDetails').find('.playlistSelectedEntry').remove();
    RenumberPlaylistEditorEntries();
    UpdatePlaylistDurations();
}

		function reloadPage()
		{
			location.reload(true);
		}

		function PingIP(ip, count)
		{
			if (ip == "")
				return;

				$('#helpText').html("Pinging " + ip + "<br><br>This will take a few seconds to load");
				$('#dialog-help').dialog({ height: 600, width: 800, position: { my: 'center', at: 'top', of: window}, title: "Ping " + ip });
			        // Workaround for bug: https://bugs.jqueryui.com/ticket/8741
				$('#dialog-help').dialog("option", "position", { my: 'center', of: window});
//				$('#dialog-help').dialog( "moveToTop" );

				$.get("ping.php?ip=" + ip + "&count=" + count
				).done(function(data) {
						$('#helpText').html(data);
				}).fail(function() {
						$('#helpText').html("Error pinging " + ip);
				});
		}

		function PingE131IP(id)
		{
			var ip = $("[name='txtIP\[" + id + "\]']").val();

			PingIP(ip, 3);
		}

		function ViewReleaseNotes(version) {
				$('#helpText').html("Retrieving Release Notes");
				$('#dialog-help').dialog({ height: 800, width: 800, title: "Release Notes for FPP v" + version });
				$('#dialog-help').dialog( "moveToTop" );

				$.get("fppxml.php?command=viewReleaseNotes&version=" + version
				).done(function(data) {
						$('#helpText').html(
						"<center><input onClick='UpgradeFPPVersion(\"" + version + "\");' type='button' class='buttons' value='Upgrade'></center>" +
						"<pre style='white-space: pre-wrap; word-wrap: break-word;'>" + data + "</pre>"
						);
				}).fail(function() {
						$('#helpText').html("Error loading release notes.");
				});
		}

        function VersionUpgradeDone(id) {
            id = id.replace('_logText', '');
            $('#' + id + '_doneButtons').show();
            $('#rebootFPPAfterUpgradeButton').show();
        }
		function UpgradeFPPVersion(newVersion)
		{
			if (confirm('Do you wish to upgrade the Falcon Player?\n\nClick "OK" to continue.\n\nThe system will automatically reboot to complete the upgrade.\nThis can take a long time,  20-30 minutes on slower devices.'))
			{
                $('#upgradePopup').dialog({ height: 600, width: 900, title: "FPP Upgrade" });
                $('#upgradePopup').dialog( "moveToTop" );
                $('#upgradeText').html('');

                StreamURL('upgradefpp.php?version=v' + newVersion, 'upgradeText', 'VersionUpgradeDone');
			}
		}

		function ChangeGitBranch(newBranch)
		{
            location.href="changebranch.php?branch=" + newBranch;
		}
		
		function RebuildFPPSource()
		{
            location.href="rebuildfpp.php";
		}
	
		function SetUniverseCount(input)
		{
			var txtCount=document.getElementById("txtUniverseCount");
			var count = Number(txtCount.value);
			if(isNaN(count)) {
				count = 8;
			}
            
            if (count < UniverseCount) {
                while (count < UniverseCount) {
                    UniverseSelected = UniverseCount - 1;
                    DeleteUniverse(input);
                }
            } else {
                if (UniverseCount == 0) {
                    var data = {};
                    var channelData = {};
                    channelData.enabled = 0;
                    channelData.type = "universes";
                    channelData.universes = [];
                    var universe = {};
                    universe.active = 1;
                    universe.description = "";
                    universe.id = 1;
                    universe.startChannel = 1;
                    universe.channelCount = 512;
                    universe.type = 0;
                    universe.address = "";
                    universe.priority = 0;
                    universe.monitor = 1;
                    universe.deDuplicate = 0;
                    channelData.universes.push(universe);
                    if (input) {
                        data.channelInputs = [];
                        data.channelInputs.push(channelData);
                    } else {
                        data.channelOutputs = [];
                        data.channelOutputs.push(channelData);
                    }
                    populateUniverseData(data, false, input);
                }
                var selectIndex = UniverseCount - 1;
                var universe=Number(document.getElementById("txtUniverse[" + selectIndex + "]").value);
                var universeType=document.getElementById("universeType[" + selectIndex + "]").value;
                var unicastAddress=document.getElementById("txtIP[" + selectIndex + "]").value;
                var size=Number(document.getElementById("txtSize[" + selectIndex + "]").value);
                var ucount=Number(document.getElementById("numUniverseCount[" + selectIndex + "]").value);
                var startAddress=Number(document.getElementById("txtStartAddress[" + selectIndex + "]").value);
                var active=document.getElementById("chkActive[" + selectIndex + "]").value;
                var priority=Number(document.getElementById("txtPriority[" + selectIndex + "]").value);
                var monitor=document.getElementById("txtMonitor[" + selectIndex + "]").checked ? 1 : 0;
                var deDuplicate=document.getElementById("txtDeDuplicate[" + selectIndex + "]").checked ? 1 : 0;

                var tbody=document.getElementById("tblUniversesBody");  //get the table
                var origRow = tbody.rows[selectIndex];
                var origUniverseCount = UniverseCount;
                while (UniverseCount < count) {
                    var row = origRow.cloneNode(true);
                    tbody.appendChild(row);
                    UniverseCount++;
                }
                UniverseCount =  origUniverseCount;
                SetUniverseInputNames();
                while (UniverseCount < count) {
                    if (universe != 0) {
                        universe += ucount;
                        document.getElementById("txtUniverse[" + UniverseCount + "]").value = universe;
                    }
                    startAddress += size * ucount;
                    document.getElementById("txtStartAddress[" + UniverseCount + "]").value = startAddress;

                    if (!input) {
                        document.getElementById("tblUniversesBody").rows[UniverseCount].cells[13].innerHTML = "<input type='button' value='Ping' onClick='PingE131IP(" + UniverseCount + ");'/>";
                    }
                    updateUniverseEndChannel( document.getElementById("tblUniversesBody").rows[UniverseCount]);
                    UniverseCount++;
                }
                document.getElementById("txtUniverseCount").value = UniverseCount;
            }
		}

        function IPOutputTypeChanged(item, input) {
            var type = $(item).val();
            if (type == 4 || type == 5) { // DDP
                var univ = $(item).parent().parent().find("input.txtUniverse");
                univ.prop('disabled', true);
                var univc = $(item).parent().parent().find("input.numUniverseCount");
                univc.prop('disabled', true);
                var sz = $(item).parent().parent().find("input.txtSize");
                sz.prop('max', 512000);
                
                var monitor = $(item).parent().parent().find("input.txtMonitor");
                monitor.prop('disabled', false);

                var universe = $(item).parent().parent().find("input.txtUniverse");
                universe.prop('min', 1);
            } else { // 0,1 = E1.31, 2,3 = Artnet, 6,7 = KiNet
                var univ = $(item).parent().parent().find("input.txtUniverse");
                univ.prop('disabled', false);
                if (parseInt(univ.val()) < 1) {
                    univ.val(1);
                }
                var univc = $(item).parent().parent().find("input.numUniverseCount");
                univc.prop('disabled', false);
                if (parseInt(univc.val()) < 1) {
                    univc.val(1);
                }
                var sz = $(item).parent().parent().find("input.txtSize");
                var val = parseInt(sz.val());
                if (val > 512) {
                    sz.val(512);
                }
                sz.prop('max', 512);
                
                if (!input) {
                    if ((type == 0) || (type == 2)) {
                        $(item).parent().parent().find("input.txtIP").val('');
                        $(item).parent().parent().find("input.txtIP").prop('disabled', true);
                    } else {
                        $(item).parent().parent().find("input.txtIP").prop('disabled', false);
                    }

                    var monitor = $(item).parent().parent().find("input.txtMonitor");
                    if (type == 0 || type == 2) {
                        monitor.prop('disabled', true);
                    } else {
                        monitor.prop('disabled', false);
                    }

                    var universe = $(item).parent().parent().find("input.txtUniverse");
                    if (type == 2 || type == 3) {
                        universe.prop('min', 0);
                    } else {
                        universe.prop('min', 1);
                    }
                }
            }
            var priority = $(item).parent().parent().find("input.txtPriority");
            priority.prop('disabled', type > 1);
        }

function updateUniverseEndChannel(row) {
	var startChannel = parseInt($(row).find("input.txtStartAddress").val());
	var count = parseInt($(row).find("input.numUniverseCount").val());
	var size = parseInt($(row).find("input.txtSize").val());
	var end = startChannel + (count * size) - 1;

	$(row).find("span.numEndChannel").html(end);
}

        function populateUniverseData(data, reload, input) {
			var bodyHTML="";
			UniverseCount = 0;
            var inputStyle = "";
            var inputStr = 'Output';
            var anyEnabled = 0;

            var channelData = input ? data.channelInputs[0] : data.channelOutputs[0];
        
            if (input) {
                inputStr = 'Input';
                inputStyle = "style='display: none;'";
            } else {
                if (channelData.hasOwnProperty("interface")) {
                    $('#selE131interfaces').val(channelData.interface).prop('selected', true);
                }
                if (channelData.hasOwnProperty("threaded")) {
                    $("#E131ThreadedOutput").prop( "checked", channelData.threaded );
                }
            }
            
            UniverseCount = channelData.universes.length;
            for (var i = 0; i < channelData.universes.length; i++) {
                var universe = channelData.universes[i];
                var active = universe.active;
                var desc = universe.description;
                var uid = universe.id;
                var ucount = universe.universeCount;
                if (!ucount) {
                    ucount = 1;
                }
                var startAddress = universe.startChannel;
                var size = universe.channelCount;
                var type = universe.type;
                var unicastAddress =  universe.address;
                var priority =  universe.priority;
                unicastAddress = unicastAddress.trim();
                var endChannel = universe.startChannel + (ucount * size) - 1;

                var activeChecked = active == 1  ? "checked=\"checked\"" : "";
                var typeMulticastE131 = type == 0 ? "selected" : "";
                var typeUnicastE131 = type == 1 ? "selected": "";
                var typeBroadcastArtNet = type == 2 ? "selected" : "";
                var typeUnicastArtNet = type == 3 ? "selected": "";
                var typeDDPR = type == 4 ? "selected": "";
                var typeDDP1 = type == 5 ? "selected": "";
                var typeKiNet1 = type == 6 ? "selected": "";
                var typeKiNet2 = type == 7 ? "selected": "";
                var monitor = 1;
                if (universe.monitor != null) {
                    monitor = universe.monitor;
                }
                var deDuplicate = 0;
                if (universe.deDuplicate != null) {
                    deDuplicate = universe.deDuplicate;
                }

                var universeSize = 512;
                var universeCountDisable = "";
                var universeNumberDisable = "";
                var monitorDisabled = "";
                var ipDisabled = "";
                if (type == 4 || type == 5) {
                    universeSize = 512000;
                    universeCountDisable = " disabled";
                    universeNumberDisable = " disabled";
                }
                if (type == 0 || type == 2) {
                    monitorDisabled = " disabled";
                }
                var minNum = 1;
                if (type == 2 || type == 3) {
                    minNum = 0;
                }
                if (type == 0 || type == 2) {
                    ipDisabled = " disabled";
                    unicastAddress = "";
                }

                anyEnabled |= active == 1;

                bodyHTML += "<tr>" +
                            "<td><span class='rowID' id='rowID'>" + (i+1).toString() + "</span></td>" +
                            "<td><input class='chkActive' type='checkbox' " + activeChecked +"/></td>" +
                            "<td><input class='txtDesc' type='text' size='24' maxlength='64' value='" + desc + "'/></td>";
                bodyHTML += "<td><select class='universeType' style='width:150px'";

                if (input) {
                    bodyHTML += ">" +
                                "<option value='0' " + typeMulticastE131 + ">E1.31 - Multicast</option>" +
                                "<option value='1' " + typeUnicastE131 + ">E1.31 - Unicast</option>" +
                                "<option value='2' " + typeBroadcastArtNet + ">ArtNet</option>";
                } else {
                    bodyHTML += " onChange='IPOutputTypeChanged(this, " + input + ");'>" +
                                "<option value='0' " + typeMulticastE131 + ">E1.31 - Multicast</option>" +
                                "<option value='1' " + typeUnicastE131 + ">E1.31 - Unicast</option>" +
                                "<option value='2' " + typeBroadcastArtNet + ">ArtNet - Broadcast</option>" +
                                "<option value='3' " + typeUnicastArtNet + ">ArtNet - Unicast</option>" +
                                "<option value='4' " + typeDDPR + ">DDP - Raw Channel Numbers</option>" +
                                "<option value='5' " + typeDDP1 + ">DDP - One Based</option>" +
                                "<option value='6' " + typeKiNet1 + ">KiNet v1</option>" +
                                "<option value='7' " + typeKiNet2 + ">KiNet v2</option>";
                }

                bodyHTML += "</select></td>";
                bodyHTML += "<td " + inputStyle + "><input class='txtIP' type='text' value='" + unicastAddress + "' size='16' maxlength='32' " + ipDisabled + "></td>";
                bodyHTML += "<td><input class='txtStartAddress' type='number' min='1' max='1048576' value='" + startAddress.toString() + "' onChange='updateUniverseEndChannel($(this).parent().parent());' onkeypress='this.onchange();' onpaste='this.onchange();' oninput='this.onchange();'/></td><td><span class='numEndChannel'>" + endChannel.toString() + "</span></td>";

                bodyHTML += "<td><input class='txtUniverse' type='number' min='" + minNum + "' max='63999' value='" + uid.toString() + "'" + universeNumberDisable + "/></td>";

                bodyHTML += "<td><input class='numUniverseCount' type='number' min='1' max='999' value='" + ucount.toString() + "'" + universeCountDisable + " onChange='updateUniverseEndChannel($(this).parent().parent());' onkeypress='this.onchange();' onpaste='this.onchange();' oninput='this.onchange();'/></td>";

                bodyHTML += "<td><input class='txtSize' type='number'  min='1'  max='" + universeSize + "' value='" + size.toString() + "' onChange='updateUniverseEndChannel($(this).parent().parent());' onkeypress='this.onchange();' onpaste='this.onchange();' oninput='this.onchange();'></td>";
                bodyHTML += "<td " + inputStyle + "><input class='txtPriority' type='number' min='0' max='9999' value='" + priority.toString() + "'";
                if (type > 1) {
                    //DDP/ArtNet/KiNet don't support priority
                    bodyHTML += " disabled";
                }
                bodyHTML += "/></td>";
                bodyHTML += "<td " + inputStyle + "><input class='txtMonitor' id='txtMonitor' type='checkbox' size='4' maxlength='4' " + (monitor == 1 ? "checked" : "" ) + monitorDisabled + "/></td>" +
                            "<td " + inputStyle + "><input class='txtDeDuplicate' id='txtDeDuplicate' type='checkbox' size='4' maxlength='4' " + (deDuplicate == 1 ? "checked" : "" ) + "/></td>" +
                            "<td " + inputStyle + "><input type=button onClick='PingE131IP(" + i.toString() + ");' value='Ping'></td>" +
                            "</tr>";
            }

            if (!input) {
                var ecb = $('#E131Enabled');
                if ( channelData.enabled == 1) {
                    ecb.prop('checked', true);
                    $('#outputOffWarning').hide();
                } else {
                    ecb.prop('checked', false);
                    if (anyEnabled)
                        $('#outputOffWarning').show();
                }
            }
            $('#tblUniversesBody').html(bodyHTML);

            $('#txtUniverseCount').val(UniverseCount);

            SetUniverseInputNames(); // in co-universes.php
		}
        function getUniverses(reload, input)
        {
            var url = "fppjson.php?command=getChannelOutputs&file=universeOutputs";
            if (input) {
                url = "fppjson.php?command=getChannelOutputs&file=universeInputs";
            }
            $.getJSON(url, function(data) {
                        populateUniverseData(data, reload, input)
                      }).fail(function() {
                              UniverseCount = 0;
                              $('#txtUniverseCount').val(UniverseCount);
                      })
        }

		function getPixelnetDMXoutputs(reload)
		{
    	var xmlhttp=new XMLHttpRequest();
			var url = "fppxml.php?command=getPixelnetDMXoutputs&reload=" + reload;
			xmlhttp.open("GET",url,false);
			xmlhttp.setRequestHeader('Content-Type', 'text/xml');
 			var innerHTML="";
			xmlhttp.onreadystatechange = function () {
				if (xmlhttp.readyState == 4 && xmlhttp.status==200) 
				{
					var xmlDoc=xmlhttp.responseXML; 
					var entries = xmlDoc.getElementsByTagName('PixelnetDMXentries')[0];
					if(entries.childNodes.length> 0)
					{
						innerHTML = "<tr>" +
                            "<th>#</th>" +
                            "<th>Active</th>" +
                            "<th>Type</th>" +
                            "<th>Start</th>" +
                            "</tr>";

							PixelnetDMXcount = entries.childNodes.length;
							for(i=0;i<PixelnetDMXcount;i++)
							{
								var active = entries.childNodes[i].childNodes[0].textContent;
								var type = entries.childNodes[i].childNodes[1].textContent;
								var startAddress = entries.childNodes[i].childNodes[2].textContent;

								var activeChecked = active == 1  ? "checked=\"checked\"" : "";
								var pixelnetChecked = type == 0 ? "selected" : "";
								var dmxChecked = type == 1 ? "selected" : "";
								
								innerHTML += 	"<tr class=\"rowUniverseDetails\">" +
								              "<td>" + (i+1).toString() + "</td>" +
															"<td><input name=\"FPDchkActive[" + i.toString() + "]\" id=\"FPDchkActive[" + i.toString() + "]\" type=\"checkbox\" " + activeChecked +"/></td>" +
															"<td><select id=\"pixelnetDMXtype[" + i.toString() + "]\" name=\"pixelnetDMXtype[" + i.toString() + "]\" style=\"width:150px\">" +
															      "<option value=\"0\" " + pixelnetChecked + ">Pixelnet</option>" +
															      "<option value=\"1\" " + dmxChecked + ">DMX</option></select></td>" + 
															"<td><input name=\"FPDtxtStartAddress[" + i.toString() + "]\" id=\"FPDtxtStartAddress[" + i.toString() + "]\" type=\"text\" size=\"8\" value=\"" + startAddress.toString() + "\"/></td>" +
															"</tr>";

							}
					}
					else
					{
						innerHTML = "No Results Found";	
					}
					var results = document.getElementById("tblOutputs");
					results.innerHTML = innerHTML;	
				}
			};
			
			xmlhttp.send();			
		}

        function SetUniverseRowInputNames(row, id) {
            var fields = Array('chkActive', 'txtDesc', 'txtStartAddress',
                               'txtUniverse', 'numUniverseCount', 'txtSize', 'universeType', 'txtIP',
                               'txtPriority', 'txtMonitor', 'txtDeDuplicate');
            row.find('span.rowID').html((id + 1).toString());
            
            for (var i = 0; i < fields.length; i++)
            {
                row.find('input.' + fields[i]).attr('name', fields[i] + '[' + id + ']');
                row.find('input.' + fields[i]).attr('id', fields[i] + '[' + id + ']');
                row.find('select.' + fields[i]).attr('name', fields[i] + '[' + id + ']');
                row.find('select.' + fields[i]).attr('id', fields[i] + '[' + id + ']');
            }
        }
		function SetUniverseInputNames()
		{
            var id = 0;
			$('#tblUniversesBody tr').each(function() {
                SetUniverseRowInputNames($(this), id);
				id += 1;
			});
		}

		function InitializeUniverses()
		{
			UniverseSelected = -1;
			UniverseCount = 0;
		}
		
		function DeleteUniverse(input)
		{
            if (UniverseSelected >= 0) {
                var selectedIndex = UniverseSelected;
                for(i = UniverseSelected + 1; i < UniverseCount; i++, selectedIndex++) {
                    
                    document.getElementById("txtUniverse[" + selectedIndex + "]").value = document.getElementById("txtUniverse[" + i + "]").value
                    document.getElementById("txtDesc[" + selectedIndex + "]").value = document.getElementById("txtDesc[" + i + "]").value
                    document.getElementById("universeType[" + selectedIndex + "]").value = document.getElementById("universeType[" + i + "]").value;
                    var universeType = document.getElementById("universeType[" + selectedIndex + "]").value;
                    document.getElementById("txtStartAddress[" + selectedIndex + "]").value  = document.getElementById("txtStartAddress[" + i + "]").value;
                    document.getElementById("numUniverseCount[" + selectedIndex + "]").value  = document.getElementById("numUniverseCount[" + i + "]").value;

                    var checkb = document.getElementById("chkActive[" + i + "]");
                    document.getElementById("chkActive[" + selectedIndex + "]").checked = checkb.checked;
                    document.getElementById("txtSize[" + selectedIndex + "]").value = document.getElementById("txtSize[" + i + "]").value;
                    document.getElementById("txtIP[" + selectedIndex + "]").value = document.getElementById("txtIP[" + i + "]").value;
                    document.getElementById("txtPriority[" + selectedIndex + "]").value = document.getElementById("txtPriority[" + i + "]").value;
                    document.getElementById("txtMonitor[" + selectedIndex + "]").checked = document.getElementById("txtMonitor[" + i + "]").checked;
                    document.getElementById("txtDeDuplicate[" + selectedIndex + "]").checked = document.getElementById("txtDeDuplicate[" + i + "]").checked;
                    if ((universeType == '1') || (universeType == '3')) {
                        document.getElementById("txtIP[" + selectedIndex + "]").disabled = false;
                    } else {
                        document.getElementById("txtIP[" + selectedIndex + "]").disabled = true;
                    }
                    updateUniverseEndChannel(document.getElementById("tblUniversesBody").rows[selectedIndex]);
                }
                document.getElementById("tblUniversesBody").deleteRow(UniverseCount-1);
                UniverseCount--;
                document.getElementById("txtUniverseCount").value = UniverseCount;
                UniverseSelected = -1;
            }
        
        }
		
		function CloneUniverses(cloneNumber)
		{
			var selectIndex = (UniverseSelected).toString();
			if(!isNaN(cloneNumber))
			{
				if((UniverseSelected + cloneNumber -1) < UniverseCount)
				{
                    var universeDesc=document.getElementById("txtDesc[" + selectIndex + "]").value;
					var universeType=document.getElementById("universeType[" + selectIndex + "]").value;
					var unicastAddress=document.getElementById("txtIP[" + selectIndex + "]").value;
					var size=Number(document.getElementById("txtSize[" + selectIndex + "]").value);
                    var uCount=Number(document.getElementById("numUniverseCount[" + selectIndex + "]").value);
                    var universe=Number(document.getElementById("txtUniverse[" + selectIndex + "]").value)+uCount;
					var startAddress=Number(document.getElementById("txtStartAddress[" + selectIndex + "]").value)+ size * uCount;
					var active=document.getElementById("chkActive[" + selectIndex + "]").value;
					var priority=Number(document.getElementById("txtPriority[" + selectIndex + "]").value);
                    var monitor=document.getElementById("txtMonitor[" + selectIndex + "]").checked ? 1 : 0;
                    var deDuplicate=document.getElementById("txtDeDuplicate[" + selectIndex + "]").checked ? 1 : 0;

					for(z=0;z<cloneNumber;z++,universe+=uCount)
					{
                        var i = z+UniverseSelected+1;
                        i = i.toString();
                        document.getElementById("txtDesc[" + i + "]").value = universeDesc;
						document.getElementById("txtUniverse[" + i + "]").value	= universe.toString();
						document.getElementById("universeType[" + i + "]").value = universeType;
						document.getElementById("txtStartAddress[" + i + "]").value	= startAddress.toString();
                        document.getElementById("numUniverseCount[" + i + "]").value = uCount.toString();
						document.getElementById("chkActive[" + i + "]").value = active;
						document.getElementById("txtSize[" + i + "]").value = size.toString();
						document.getElementById("txtIP[" + i + "]").value = unicastAddress;
						document.getElementById("txtPriority[" + i + "]").value = priority;
                        document.getElementById("txtMonitor[" + i + "]").checked = (monitor == 1);
                        document.getElementById("txtDeDuplicate[" + i + "]").checked = (deDuplicate == 1);
						if((universeType == '1') || (universeType == '3'))
						{
							document.getElementById("txtIP[" + i + "]").disabled = false;
						}
						else
						{
							document.getElementById("txtIP[" + i + "]").disabled = true;
						}
						updateUniverseEndChannel(document.getElementById("tblUniversesBody").rows[i]);
						startAddress+=size*uCount;
					}
				}
			} else {
				DialogError("Clone Universe", "Error, invalid number");
			}
		}
        function CloneUniverse()
        {
            var answer = prompt ("How many universes to clone from selected universe?","1");
            var cloneNumber = Number(answer);
            CloneUniverses(cloneNumber);
        }

		function ClonePixelnetDMXoutput()
		{
			var answer = prompt ("How many outputs to clone from selected output?","1");
			var cloneNumber = Number(answer);
			var selectIndex = (PixelnetDMXoutputSelected-1).toString();
			if(!isNaN(cloneNumber))
			{
				if((PixelnetDMXoutputSelected + cloneNumber -1) < 12)
				{
					var active=document.getElementById("FPDchkActive[" + selectIndex + "]").value;
					var pixelnetDMXtype=document.getElementById("pixelnetDMXtype[" + selectIndex + "]").value;
					var size = pixelnetDMXtype == "0" ? 4096:512;
					var startAddress=Number(document.getElementById("FPDtxtStartAddress[" + selectIndex + "]").value)+ size;
					for(i=PixelnetDMXoutputSelected;i<PixelnetDMXoutputSelected+cloneNumber;i++)
					{
						document.getElementById("pixelnetDMXtype[" + i + "]").value	 = pixelnetDMXtype;
						document.getElementById("FPDtxtStartAddress[" + i + "]").value	 = startAddress.toString();
						document.getElementById("FPDchkActive[" + i + "]").value = active;
						startAddress+=size;
					}
					$.jGrowl("" + cloneNumber + " Outputs Cloned",{themeState:'success'});
				}
			} else {
				DialogError("Clone Output", "Error, invalid number",{themeState:'success'});
			}
		}

        function postUniverseJSON(input) {
            var postData = {};
            var anyEnabled = 0;
            
            var output = {};
            output.type = "universes";
            if (!input) {
                output.enabled = document.getElementById("E131Enabled").checked ? 1 : 0;
                output.interface = document.getElementById("selE131interfaces").value;
                output.threaded = document.getElementById("E131ThreadedOutput").checked ? 1 : 0;
            } else {
                output.enabled = 1;
            }
            output.startChannel = 1;
            output.channelCount = -1;
            output.universes = [];
            
            var i;
            for(i = 0; i < UniverseCount; i++) {
                var universe = {};
                universe.active = document.getElementById("chkActive[" + i + "]").checked ? 1 : 0;
                anyEnabled |= universe.active;
                universe.description = document.getElementById("txtDesc[" + i + "]").value;;
                universe.id = parseInt(document.getElementById("txtUniverse[" + i + "]").value);
                universe.startChannel = parseInt(document.getElementById("txtStartAddress[" + i + "]").value);
                universe.universeCount = parseInt(document.getElementById("numUniverseCount[" + i + "]").value);

                universe.channelCount = parseInt(document.getElementById("txtSize[" + i + "]").value);
                universe.type = parseInt(document.getElementById("universeType[" + i + "]").value);
                universe.address = document.getElementById("txtIP[" + i + "]").value;
                universe.priority = parseInt(document.getElementById("txtPriority[" + i + "]").value);
                if (!input) {
                    universe.monitor = document.getElementById("txtMonitor[" + i + "]").checked ? 1 : 0;
                    universe.deDuplicate = document.getElementById("txtDeDuplicate[" + i + "]").checked ? 1 : 0;
                }
                output.universes.push(universe);
            }
            if (input) {
                postData.channelInputs = [];
                postData.channelInputs.push(output);
            } else {
                postData.channelOutputs = [];
                postData.channelOutputs.push(output);
            }
            var fileName = input ? 'universeInputs' : 'universeOutputs';
            var postDataString = 'command=setChannelOutputs&file='+ fileName +'&data={' + encodeURIComponent(JSON.stringify(postData)) + '}';

            if (anyEnabled && !output.enabled)
                $('#outputOffWarning').show();
            else
                $('#outputOffWarning').hide();
            
            $.post("fppjson.php", postDataString).done(function(data) {
                                                       $.jGrowl("E1.31 Universes Saved",{themeState:'success'});
                                                       SetRestartFlag(2);
                                                       CheckRestartRebootFlags();
                                                 }).fail(function() {
                                                        DialogError('Save Universes', "Error: Unable to save E1.31 Universes.");
                                                  });
            
        }

		function validateUniverseData()
		{
			var i;
			var txtUniverse;
			var txtStartAddress;
			var txtSize;
			var universeType;
			var txtPriority;
			var result;
			var returnValue=true;
			for(i=0;i<UniverseCount;i++)
			{

                // unicast address
                universeType=document.getElementById("universeType[" + i + "]").value;
                if(universeType == 1 || universeType == 3 || universeType == 4 || universeType == 5)
                {
                    if(!validateIPaddress("txtIP[" + i + "]"))
                    {
                        returnValue = false;
                    }
                }
				// universe
                if (universeType >= 0 && universeType <= 3) {
                    txtUniverse=document.getElementById("txtUniverse[" + i + "]");
                    var minNum = 1;
                    if (universeType >= 2 && universeType <= 3)
                        minNum = 0;

                    if(!validateNumber(txtUniverse,minNum,63999))
                    {
                        returnValue = false;
                    }
                }
				// start address
				txtStartAddress=document.getElementById("txtStartAddress[" + i + "]");				
				if(!validateNumber(txtStartAddress,1,1048576))
				{
					returnValue = false;
				}
                // size
                txtSize=document.getElementById("txtSize[" + i + "]");
                var max = 512;
                if (universeType == 4 || universeType == 5) {
                    max = 512000;
                }
                if(!validateNumber(txtSize,1,max))
                {
                    returnValue = false;
                }

				// priority
				txtPriority=document.getElementById("txtPriority[" + i + "]");
				if(!validateNumber(txtPriority,0,9999))
				{
					returnValue = false;
				}
			}
			return returnValue;
		}
		
		function validateIPaddress(id)
		{
			var ipb = document.getElementById(id);
			var ip = ipb.value;
			var isHostnameRegex = /[a-z]/i;
			var isHostname = ip.match(isHostnameRegex);
			if ((ip == "") || ((isHostname == null) || (isHostname.length > 0)) || (/^(25[0-5]|2[0-4][0-9]|[01]?[0-9][0-9]?)\.(25[0-5]|2[0-4][0-9]|[01]?[0-9][0-9]?)\.(25[0-5]|2[0-4][0-9]|[01]?[0-9][0-9]?)\.(25[0-5]|2[0-4][0-9]|[01]?[0-9][0-9]?)$/.test(ip)))
			{
				ipb.style.border = "#000 0px none";
				return true;
			}

			ipb.style.border = "#F00 2px solid";
			return false;
		}  

		function validateNumber(textbox,minimum,maximum)   
		{  
			result = true;
			value = Number(textbox.value);
			if(isNaN(value))
			{
				textbox.style.border="red solid 1px";
				textbox.value = ""; 
				result = false;
			}
			if(value >= minimum && value <= maximum)
			{
				return true;	
			}
			else
			{
				textbox.style.border="red solid 1px";
				textbox.value = ""; 
				result = false;
			alert(textbox.value + ' is not between ' + minimum + ' and ' + maximum);
			}
		}
		
		function ReloadPixelnetDMX()
		{
			getPixelnetDMXoutputs("TRUE");
		} 

		function ExtendSchedule(minutes)
		{
			var seconds = minutes * 60;
			var url = "api/command/Extend Schedule/" + seconds;
			$.get(url).done(function(data) {
					$.jGrowl(data,{themeState:'success'});
					if (statusTimeout != null)
						clearTimeout(statusTimeout);
					GetFPPStatus();
				}).fail(function() {
					$.jGrowl("Failed to extend schedule.",{themeState:'danger'});
				});
		}

		function ExtendSchedulePopup()
		{
			var minutes = prompt ("Extend running scheduled playlist by how many minutes?","1");
			if (minutes === null) {
				$.jGrowl("Extend cancelled",{themeState:'danger'});
				return;
			}

			minutes = Number(minutes);

			var minimum = -3 * 60;
			var maximum = 12 * 60;

			if ((minutes > maximum) ||
				(minutes < minimum)) {
				DialogError("Extend Schedule", "Error: Minutes is not between the minimum " + minimum + " and maximum " + maximum);
			} else {
				ExtendSchedule(minutes);
			}
		}


var playListArray = [];
function GetPlaylistArray()
{
    $.ajax({
        dataType: "json",
        url: "api/playlists",
        async: false,
        success: function(data) {
            playListArray = data;
        },
        error: function() {
            DialogError('Load Playlists', 'Error loading list of playlists');
        }
    });
}

var sequenceArray = [];
function GetSequenceArray()
{
    $.ajax({
        dataType: "json",
        url: "api/sequence",
        async: false,
        success: function(data) {
            sequenceArray = data;
        },
        error: function() {
            DialogError('Load Sequences', 'Error loading list of sequences');
        }
    });
}

  function GetFiles(dir)
  {
    $.ajax({
        dataType: "json",
        url: "api/files/" + dir,
        success: function(data) {
            let i = 0;
            $('#tbl' + dir).html('');
            data.files.forEach(function(f) {
                var detail = f.sizeHuman;
                if ("playtimeSeconds" in f) {
                    detail = f.playtimeSeconds;
                }

                var tableRow = "<tr class='fileDetails' id='fileDetail_" + i + "'><td class ='fileName'>" + f.name + "</td><td class='fileExtraInfo'>" + detail + "</td><td class ='fileTime'>" + f.mtime + "</td></tr>";
                $('#tbl' + dir).append(tableRow);
                ++i;
            });
        },
        error: function() {
            DialogError('Load Sequences', 'Error loading list of sequences');
        }

    });
}

	function moveFile(file)
	{
    	var xmlhttp=new XMLHttpRequest();
			var url = "fppxml.php?command=moveFile&file=" + encodeURIComponent(file);
			xmlhttp.open("GET",url,false);
			xmlhttp.setRequestHeader('Content-Type', 'text/xml');
			xmlhttp.send();
	}

	function updateFPPStatus()
	{
		var status = GetFPPStatus();
	}
	
	function IsFPPDrunning()
	{
    	var xmlhttp=new XMLHttpRequest();
			var url = "fppxml.php?command=isFPPDrunning";
			xmlhttp.open("GET",url,true);
			xmlhttp.setRequestHeader('Content-Type', 'text/xml');
			xmlhttp.onreadystatechange = function () 
			{
				if (xmlhttp.readyState == 4 && xmlhttp.status==200) 
				{
					var xmlDoc=xmlhttp.responseXML; 
					var status = xmlDoc.getElementsByTagName('Status')[0];
					var retValue='false';
					if(status.childNodes.length> 0)
					{
						ret = status.childNodes[0].textContent;
						if(ret == 'true')
						{
							SetButtonState('#btnDaemonControl','enable');
							$("#btnDaemonControl").attr('value', 'Stop FPPD');
							$('#daemonStatus').html("FPPD is running.");
						}
						else if (ret == 'updating')
						{
							SetButtonState('#btnDaemonControl','disable');
							$("#btnDaemonControl").attr('value', 'Start FPPD');
							$('#daemonStatus').html("FPP is currently updating.");
						} 
						else
						{
							SetButtonState('#btnDaemonControl','enable');
							$("#btnDaemonControl").attr('value', 'Start FPPD');
							$('#daemonStatus').html("FPPD is stopped.");
							$('.schedulerStartTime').hide();
							$('.schedulerEndTime').hide();
						} 
					}
				}
			};
			xmlhttp.send();
	}

	function SetupUIForMode(fppMode)
	{
		if (fppMode == 1) // Bridge Mode
		{
			$("#playerModeInfo").hide();
			$("#remoteModeInfo").hide();
			$("#bridgeModeInfo").show();
		}
		else if (fppMode == 8) // Remote Mode
		{
			$("#playerModeInfo").hide();
			$("#remoteModeInfo").show();
			$("#bridgeModeInfo").hide();
		}
		else // Player or Master Modes
		{
			$("#playerModeInfo").show();
			$("#remoteModeInfo").hide();
			$("#bridgeModeInfo").hide();
		}
	}

    var temperatureUnit = settings['temperatureInF'] == 1;
    function changeTemperatureUnit() {
        if (temperatureUnit) {
            SetSetting("temperatureInF", "0", 0, 0);
            temperatureUnit = false;
        } else {
            SetSetting("temperatureInF", "1", 0, 0);
            temperatureUnit = true;
        }
    }
	function GetFPPStatus()	{
		$.ajax({
			url: 'fppjson.php?command=getFPPstatus',
			dataType: 'json',
			success: function(response, reqStatus, xhr) {	
				
				if(response && typeof response === 'object') {

					if(response.status_name == 'stopped') {
						
						$('#fppTime').html('');
						SetButtonState('#btnDaemonControl','enable');
						$("#btnDaemonControl").attr('value', 'Start FPPD');
						$('#daemonStatus').html("FPPD is stopped.");
						$('#txtPlayerStatus').html(status);
						$('#playerTime').hide();
						$('#txtSeqFilename').html("");
						$('#txtMediaFilename').html("");
						$('#schedulerStatus').html("");
						$('.schedulerStartTime').hide();
						$('.schedulerEndTime').hide();
                                                $('#mqttRow').hide()
					
					} else if(response.status_name == 'updating') {

						$('#fppTime').html('');
						SetButtonState('#btnDaemonControl','disable');
						$("#btnDaemonControl").attr('value', 'Start FPPD');
						$('#daemonStatus').html("FPP is currently updating.");
						$('#txtPlayerStatus').html(status);
						$('#playerTime').hide();
						$('#txtSeqFilename').html("");
						$('#txtMediaFilename').html("");
						$('#schedulerStatus').html("");
						$('.schedulerStartTime').hide();
						$('.schedulerEndTime').hide();
                                                $('#mqttRow').hide()

					} else {

							SetButtonState('#btnDaemonControl','enable');
							$("#btnDaemonControl").attr('value', 'Stop FPPD');
							$('#daemonStatus').html("FPPD is running.");

						parseStatus(response);

					}

					lastStatus = response.status;
				}

			},
			complete: function() {
				clearTimeout(statusTimeout);
				statusTimeout = setTimeout(GetFPPStatus, 1000);
			}
		})
	}

    function modeToString(mode) {
        switch (mode) {
            case 1: return "Bridge";
            case 2: return "Player";
            case 6: return "Master";
            case 8: return "Remote";
        }

        return "Unknown Mode";
    }

	var firstStatusLoad = 1;
	function parseStatus(jsonStatus) {
		var fppStatus = jsonStatus.status;
		var fppMode = jsonStatus.mode;
        var status = "Idle";
        if (jsonStatus.status_name == "testing") {
            status = "Testing";
        }
		if (fppStatus == STATUS_IDLE ||
			fppStatus == STATUS_PLAYING ||
            fppStatus == STATUS_PAUSED ||
			fppStatus == STATUS_STOPPING_GRACEFULLY ||
			fppStatus == STATUS_STOPPING_GRACEFULLY_AFTER_LOOP ) {
		
			$("#btnDaemonControl").attr('value', 'Stop FPPD');
			$('#daemonStatus').html("FPPD is running.");
		}

		var Volume = parseInt(jsonStatus.volume);
		$('#volume').html(Volume);
        $('#remoteVolume').html(Volume);
		$('#slider').val( Volume);
        $('#remoteVolumeSlider').slider('value', Volume);
		SetSpeakerIndicator(Volume);

        AdjustFPPDModeFromStatus(fppMode);
	if (jsonStatus.hasOwnProperty('MQTT')) {
	   if (jsonStatus.MQTT.configured) {
              $('#mqttRow').show()
	      var mqttConnected = jsonStatus.MQTT.connected ? "Connected" : "Disconnected";
	      $('#mqttStatus').html(mqttConnected);
	   } else {
              $('#mqttRow').hide()
	   }
	} else {
           $('#mqttRow').hide()
	}

        
        if (jsonStatus.hasOwnProperty('warnings')) {
            var txt = "<hr><center><b>Abnormal Conditions - May Cause Poor Performance</b></center>";
            for (var i = 0; i < jsonStatus.warnings.length; i++) {
                txt += "<font color='red'><center>" + jsonStatus.warnings[i] + "</center></font>";
            }
            document.getElementById('warningsDiv').innerHTML = txt;
            $('#warningsRow').show();
        } else {
            $('#warningsRow').hide();
        }

		if (fppMode == 1) {
			// Bridge Mode
			$('#fppTime').html(jsonStatus.time);

			if (firstStatusLoad || $('#e131statsLiveUpdate').is(':checked'))
				GetUniverseBytesReceived();
		} else if (fppMode == 8) {
			// Remote Mode
			$('#fppTime').html(jsonStatus.time);

			if (((jsonStatus.time_elapsed != '00:00') && (jsonStatus.time_elapsed != '')) ||
			    ((jsonStatus.time_remaining != '00:00') && (jsonStatus.time_remaining != ''))) {
				status = "Syncing to Master: Elapsed: " + jsonStatus.time_elapsed + "&nbsp;&nbsp;&nbsp;&nbsp;Remaining: " + jsonStatus.time_remaining;
			} else {
                status = "Waiting for MultiSync commands";
            }

			$('#txtRemoteStatus').html(status);
			$('#txtRemoteSeqFilename').html(jsonStatus.sequence_filename);
			$('#txtRemoteMediaFilename').html(jsonStatus.media_filename);

			if (firstStatusLoad || $('#syncStatsLiveUpdate').is(':checked'))
				GetMultiSyncStats();
		} else {
			// Player/Master Mode
			var nextPlaylist = jsonStatus.next_playlist;
			var nextPlaylistStartTime = jsonStatus.next_playlist_start_time;
			var currentPlaylist = jsonStatus.current_playlist;

			if (fppStatus == STATUS_IDLE) {
				// Not Playing Anything
				gblCurrentPlaylistIndex =0;
				gblCurrentPlaylistEntryType = '';
				gblCurrentPlaylistEntrySeq = '';
				gblCurrentPlaylistEntrySong = '';
				$('#txtPlayerStatus').html(status);
				$('#playerTime').hide();
				$('#txtSeqFilename').html("");
				$('#txtMediaFilename').html("");
				$('#schedulerStatus').html("Idle");
				$('.schedulerStartTime').hide();
				$('.schedulerEndTime').hide();
								
				// Enable Play
				SetButtonState('#btnPlay','enable');
                SetButtonState('#btnStopNow','disable');
                SetButtonState('#btnPrev','disable');
				SetButtonState('#btnNext','disable');
				SetButtonState('#btnStopGracefully','disable');
				SetButtonState('#btnStopGracefullyAfterLoop','disable');
				$('#playlistSelect').removeAttr("disabled");
				UpdateCurrentEntryPlaying(0);
			} else if (currentPlaylist.playlist != "") {
				// Playing a playlist
				var playerStatusText = "Playing ";
                if (fppStatus == STATUS_PAUSED) {
                    playerStatusText = "Paused ";
                }
                if (jsonStatus.current_song != "") {
                    playerStatusText += " - <strong>'" + jsonStatus.current_song + "'</strong>";
                    if (jsonStatus.current_sequence != "") {
                        playerStatusText += "/";
                    }
                }
                if (jsonStatus.current_sequence != "") {
                    if (jsonStatus.current_song == "") {
                        playerStatusText += " - ";
                    }
                    playerStatusText += "<strong>'" + jsonStatus.current_sequence + "'</strong>";
                }
                var repeatMode = jsonStatus.repeat_mode;
				if ((gblCurrentLoadedPlaylist != currentPlaylist.playlist) ||
					(gblCurrentPlaylistIndex != currentPlaylist.index) ||
					(gblCurrentPlaylistEntryType != currentPlaylist.type) ||
					(gblCurrentPlaylistEntrySeq != jsonStatus.current_sequence) ||
					(gblCurrentPlaylistEntrySong != jsonStatus.current_song)) {
					$('#playlistSelect').val(currentPlaylist.playlist);
					PopulatePlaylistDetailsEntries(false,currentPlaylist.playlist);

					gblCurrentPlaylistEntryType = currentPlaylist.type;
					gblCurrentPlaylistEntrySeq = jsonStatus.current_sequence;
					gblCurrentPlaylistEntrySong = jsonStatus.current_song;
				}

				SetButtonState('#btnPlay','enable');
				SetButtonState('#btnStopNow','enable');
                SetButtonState('#btnPrev','enable');
                SetButtonState('#btnNext','enable');
				SetButtonState('#btnStopGracefully','enable');
				SetButtonState('#btnStopGracefullyAfterLoop','enable');
				$('#playlistSelect').attr("disabled");

				if(fppStatus == STATUS_STOPPING_GRACEFULLY) {
					playerStatusText += " - Stopping Gracefully";
				} else if(fppStatus == STATUS_STOPPING_GRACEFULLY_AFTER_LOOP) {
					playerStatusText += " - Stopping Gracefully After Loop";
				}

				$('#txtPlayerStatus').html(playerStatusText);
				$('#playerTime').show();
				$('#txtTimePlayed').html(jsonStatus.time_elapsed );
				$('#txtTimeRemaining').html(jsonStatus.time_remaining );
				$('#txtSeqFilename').html(jsonStatus.current_sequence);
				$('#txtMediaFilename').html(jsonStatus.current_song);

//				if(currentPlaylist.index != gblCurrentPlaylistIndex && 
//					currentPlaylist.index <= gblCurrentLoadedPlaylistCount) {
// FIXME, somehow this doesn't refresh on the first page load, so refresh
// every time for now
if (1) {
							
							UpdateCurrentEntryPlaying(currentPlaylist.index);
							gblCurrentPlaylistIndex = currentPlaylist.index;
					}

				if (repeatMode) {
					$("#chkRepeat").prop( "checked", true );
				} else{
					$("#chkRepeat").prop( "checked", false );
				}

				if (jsonStatus.scheduler != "") {
					if (jsonStatus.scheduler.status == "playing") {
						var pl = jsonStatus.scheduler.currentPlaylist;
						$('#schedulerStatus').html("Playing <b>'" + pl.playlistName + "'</b>");

						$('.schedulerStartTime').show();
						$('#schedulerStartTime').html(pl.actualStartTimeStr);
						$('.schedulerEndTime').show();
						$('#schedulerEndTime').html(pl.actualEndTimeStr);
						$('#schedulerStopType').html(pl.stopTypeStr);

						if ((fppStatus == STATUS_STOPPING_GRACEFULLY) ||
							(fppStatus == STATUS_STOPPING_GRACEFULLY_AFTER_LOOP)) {
							$('.schedulerExtend').hide();
						} else {
							$('.schedulerExtend').show();
						}

					} else if (jsonStatus.scheduler.status == "manual") {
						var pl = jsonStatus.scheduler.currentPlaylist;
						$('#schedulerStatus').html("Playing <b>'" + pl.playlistName + "'</b> (manually started)");
						$('.schedulerStartTime').hide();
						$('.schedulerEndTime').hide();
					} else {
						$('#schedulerStatus').html("Idle");
						$('.schedulerStartTime').hide();
						$('.schedulerEndTime').hide();
					}
				} else {
					$('#schedulerStatus').html("Idle");
					$('#schedulerStartTime').html("N/A");
					$('#schedulerEndTime').html("N/A");
				}
            } else if (jsonStatus.current_sequence != "") {
                //  Playing a sequence via test mode
                var playerStatusText = "Playing ";
                if (fppStatus == STATUS_PAUSED) {
                    playerStatusText = "Paused ";
                }
                playerStatusTest = "<strong>'" + jsonStatus.current_sequence + "'</strong>";
                SetButtonState('#btnPlay','disable');
                SetButtonState('#btnPrev','enable');
                SetButtonState('#btnNext','enable');
                SetButtonState('#btnStopNow','enable');
                SetButtonState('#btnStopGracefully','enable');
                SetButtonState('#btnStopGracefullyAfterLoop','enable');
                
                $('#txtPlayerStatus').html(playerStatusText);
				$('#playerTime').show();
                $('#txtTimePlayed').html(jsonStatus.time_elapsed );
                $('#txtTimeRemaining').html(jsonStatus.time_remaining );
				$('#txtSeqFilename').html(jsonStatus.current_sequence);
				$('#txtMediaFilename').html(jsonStatus.current_song);

			}

			$('#fppTime').html(jsonStatus.time);

			var npl = jsonStatus.scheduler.nextPlaylist;
			if (npl.scheduledStartTimeStr != "")
				$('#nextPlaylist').html("'" + npl.playlistName + "' on " + npl.scheduledStartTimeStr);
			else
				$('#nextPlaylist').html("No playlist scheduled.");
		}

        if (jsonStatus.hasOwnProperty('sensors')) {
            var sensorText = "<table id='sensorTable'>";
            for (var i = 0; i < jsonStatus.sensors.length; i++) {
                if ((jsonStatus.sensors.length < 4) || ((i % 2) == 0)) {
                    sensorText += "<tr>";
                }
                sensorText += "<th>";
                sensorText += jsonStatus.sensors[i].label;
                sensorText += "</th><td";
                if (jsonStatus.sensors[i].valueType == "Temperature") {
                    sensorText += " onclick='changeTemperatureUnit()'>";
                    var val = jsonStatus.sensors[i].value;
                    if (temperatureUnit) {
                        val *= 1.8;
                        val += 32;
                        sensorText += val.toFixed(1);
                        sensorText += "F";
                    } else {
                        sensorText += val.toFixed(1);
                        sensorText += "C";
                    }
                } else {
                    sensorText += ">";
                    sensorText += jsonStatus.sensors[i].formatted;
                }
                sensorText += "</td>";
                
                if ((jsonStatus.sensors.length > 4) && ((i % 2) == 1)) {
                    sensorText += "<tr>";
                }
            }
            sensorText += "</table>";
            var sensorData = document.getElementById("sensorData");
            if (typeof sensorData != "undefined" && sensorData != null) {
                sensorData.innerHTML = sensorText;
            }
        }

		firstStatusLoad = 0;
	}

function ShowMultiSyncStats(data) {
    $('#syncStats').empty();

    var master = "<a href='http://" + data.masterIP + "'>" + data.masterIP + "</a>";
    if (data.masterHostname != '')
        master += ' (' + data.masterHostname + ')';

    $('#syncMaster').html(master);

    for (var i = 0; i < data.systems.length; i++) {
        var s = data.systems[i];
        var row = '<tr>'
            + '<td>' + s.sourceIP;

        if (s.hostname != '')
            row += ' (' + s.hostname + ')</td>'

        row += '<td>' + s.lastReceiveTime + '</td>'
            + '<td class="right">' + s.pktSyncSeqOpen + '</td>'
            + '<td class="right">' + s.pktSyncSeqStart + '</td>'
            + '<td class="right">' + s.pktSyncSeqStop + '</td>'
            + '<td class="right">' + s.pktSyncSeqSync + '</td>'
            + '<td class="right">' + s.pktSyncMedOpen + '</td>'
            + '<td class="right">' + s.pktSyncMedStart + '</td>'
            + '<td class="right">' + s.pktSyncMedStop + '</td>'
            + '<td class="right">' + s.pktSyncMedSync + '</td>'
            + '<td class="right">' + s.pktBlank + '</td>'
            + '<td class="right">' + s.pktPing + '</td>'
            + '<td class="right">' + s.pktPlugin + '</td>'
            + '<td class="right">' + s.pktFPPCommand + '</td>'
            + '<td class="right">' + s.pktError + '</td>'
            + '</tr>';

        $('#syncStats').append(row);
    }

    $('#syncStats').trigger('update', true);
}

function ResetMultiSyncStats()
{
    $.get('api/fppd/multiSyncStats?reset=1', function(data) {
        ShowMultiSyncStats(data);
    });
}

function GetMultiSyncStats()
{
    $.get('api/fppd/multiSyncStats', function(data) {
        ShowMultiSyncStats(data);
    });
}

	function GetUniverseBytesReceived()
	{	
		var html='';
		var html1='';
    var xmlhttp=new XMLHttpRequest();
		var url = "fppxml.php?command=getUniverseReceivedBytes";
		xmlhttp.open("GET",url,true);
		xmlhttp.setRequestHeader('Content-Type', 'text/xml');
		xmlhttp.onreadystatechange = function () {
			if (xmlhttp.readyState == 4 && xmlhttp.status==200) 
			{
					var xmlDoc=xmlhttp.responseXML; 
					var receivedBytes = xmlDoc.getElementsByTagName('receivedBytes')[0];
					if(receivedBytes && receivedBytes.childNodes.length> 0)
					{
						html =  "<table>";
						html += "<tr id=\"rowReceivedBytesHeader\"><td>Universe</td><td>Start Address</td><td>Packets</td><td>Bytes</td><td>Errors</td></tr>";

                        var i;
                        var maxRows = receivedBytes.childNodes.length / 2;
                        if (maxRows < 32) {
                            maxRows = 32;
                        }
						for(i=0;i<receivedBytes.childNodes.length;i++)
						{
								if(i==maxRows)
								{
									html += "</table>";
									html1 = html;
									html =  "<table>";
									html += "<tr id=\"rowReceivedBytesHeader\"><td>Universe</td><td>Start Address</td><td>Packets</td><td>Bytes</td><td>Errors</td></tr>";
								}
								var universe = receivedBytes.childNodes[i].childNodes[0].textContent;
								var startChannel = receivedBytes.childNodes[i].childNodes[1].textContent;
								var bytes = receivedBytes.childNodes[i].childNodes[2].textContent;
								var packets = receivedBytes.childNodes[i].childNodes[3].textContent;
                                var errors = receivedBytes.childNodes[i].childNodes[4].textContent;
								html += "<tr><td>" + universe + "</td>";
								html += "<td>" + startChannel + "</td><td>" + packets + "</td><td>" + bytes + "</td><td>" + errors + "</td></tr>";
						}
						html += "</table>";
					}
					if(receivedBytes && receivedBytes.childNodes.length>32)
					{
						$("#bridgeStatistics1").html(html1);
						$("#bridgeStatistics2").html(html);
					}
					else
					{
						$("#bridgeStatistics1").html(html);
						$("#bridgeStatistics2").html('');
					}					
			}
		};
		xmlhttp.send();
	}
	
	function UpdateCurrentEntryPlaying(index,lastIndex)
	{
		$('#tblPlaylistDetails tbody tr').removeClass('PlaylistRowPlaying');
		$('#tblPlaylistDetails tbody td').removeClass('PlaylistPlayingIcon');

		if((index >= 0) && ($('#playlistRow' + index).length))
		{
			$("#colEntryNumber" + index).addClass("PlaylistPlayingIcon");
			$("#playlistRow" + index).addClass("PlaylistRowPlaying");
		}
	}
	
	function SetIconForCurrentPlayingEntry(index)
	{
	}
	
	
	function SetButtonState(button,state)
	{
			// Enable Button
			if(state == 'enable')
			{
				$(button).addClass('buttons');
				$(button).removeClass('disableButtons');
				$(button).removeAttr("disabled");
			}
			else
			{
				$(button).removeClass('buttons');
				$(button).addClass('disableButtons');
				$(button).attr("disabled", "disabled");
			}
	}
	
	function StopGracefully()
	{
        var url = 'api/playlists/stopgracefully';
        $.get(url)
            .done(function() {})
            .fail(function() {});
	}

	function StopGracefullyAfterLoop()
	{
        var url = 'api/playlists/stopgracefullyafterloop';
        $.get(url)
            .done(function() {})
            .fail(function() {});
	}

	function StopNow()
	{
        var url = 'api/playlists/stop';
        $.get(url)
            .done(function() {})
            .fail(function() {});
	}

	function ToggleSequencePause()
	{
		$.get("fppjson.php?command=toggleSequencePause");
	}

	function SingleStepSequence()
	{
		$.get("fppjson.php?command=singleStepSequence");
	}

	function SingleStepSequenceBack()
	{
		$.get("fppjson.php?command=singleStepSequenceBack");
	}

	function StopFPPD()
	{
    	var xmlhttp=new XMLHttpRequest();
			var url = "fppxml.php?command=stopFPPD";
			xmlhttp.open("GET",url,true);
			xmlhttp.setRequestHeader('Content-Type', 'text/xml');
			xmlhttp.send();
	}

	function SetSettingRestart(key, value) {
		var restartFPPD = 1;

		if ((key == 'LogLevel') ||
			(key == 'LogMask'))
		{
			restartFPPD = 0;
		}

		SetSetting(key, value, restartFPPD, 0);
	}

	function SetSettingReboot(key, value) {
		SetSetting(key, value, 0, 1);
	}

function SetSetting(key, value, restart, reboot) {
    $.ajax({
        url: "fppjson.php?command=setSetting&key=" + key + "&value=" + encodeURIComponent(value),
        timeout: 1000,
        async: false,
        success: function() {
            if ((key != 'restartFlag') && (key != 'rebootFlag'))
                $.jGrowl(key + " setting saved.",{themeState:'danger'});

            if (restart > 0 && restart != settings['restartFlag']) {
                SetRestartFlag(restart);
            }
            if (reboot > 0 && reboot != settings['rebootFlag']) {
                SetRebootFlag(restart);
            }
            CheckRestartRebootFlags();
        }
    }).fail(function() {
        DialogError('Save Setting', "Failed to save " + key + " setting.");
        CheckRestartRebootFlags();
    });
}

function SetPluginSetting(plugin, key, value, restart, reboot) {
    $.ajax({
        url: "fppjson.php?command=setPluginSetting&plugin=" + plugin + "&key=" + key + "&value=" + encodeURIComponent(value),
        timeout: 1000,
        async: false,
        success: function() {
            if ((key != 'restartFlag') && (key != 'rebootFlag'))
                $.jGrowl(key + " setting saved.",{themeState:'danger'});

            if (restart > 0 && restart != settings['restartFlag']) {
                SetRestartFlag(restart);
            }
            if (reboot > 0 && reboot != settings['rebootFlag']) {
                SetRebootFlag(restart);
            }
            CheckRestartRebootFlags();
        }
    }).fail(function() {
        DialogError('Save Setting', "Failed to save " + key + " setting.");
        CheckRestartRebootFlags();
    });
}

function ReloadSettingOptions(settingName) {
    $.get('settings.json', function(sdata) {
        $.get(sdata.settings[settingName].optionsURL, function(data) {
            var options = "";
            if (typeof data != 'object') {
                for (var i = 0; i < data.length; i++) {
                    options += "<option value='" + data[i] + "'";

                    if ((settings.hasOwnProperty(settingName)) &&
                        (settings[settingName] == data[i]))
                        options += " selected";

                    options += ">" + data[i] + "</option>";
                }
            } else {
                var keys = Object.keys(data);
                for (var i = 0; i < keys.length; i++) {
                    options += "<option value='" + data[keys[i]] + "'";

                    if ((settings.hasOwnProperty(settingName)) &&
                        (settings[settingName] == data[keys[i]]))
                        options += " selected";

                    options += ">" + keys[i] + "</option>";
                }
            }

            $('#' + settingName).html(options);
            // if the current setting doesn't match any value in the new list,
            // then invoke the change so the currently displayed value is
            // the actual correct value
            if ($('#' + settingName).val() != settings[settingName]) {
                $('#' + settingName).trigger('change');
                settings[settingName] = $('#' + settingName).val();
            }
        });
    });
}

	function ClearRestartFlag() {
		settings['restartFlag'] = 0;
		SetSetting('restartFlag', 0, 0, 0);
	}

	function SetRestartFlag(newValue) {
		// 0 - no restart needed
		// 1 - full restart is needed
		// 2 - quick restart is OK
		if ((newValue == 2) &&
			(settings['restartFlag'] == 1))
			return;

		settings['restartFlag'] = newValue;
		SetSettingRestart('restartFlag', newValue);
	}

	function ClearRebootFlag() {
		settings['rebootFlag'] = 0;
		SetSetting('rebootFlag', 0, 0, 0);
	}

	function SetRebootFlag() {
		settings['rebootFlag'] = 1;
		SetSettingReboot('rebootFlag', 1);
	}

	function CheckRestartRebootFlags() {
		if (settings['disableUIWarnings'] == 1)
		{
			$('#restartFlag').hide();
			$('#rebootFlag').hide();
			return;
		}

		if (settings['restartFlag'] >= 1)
			$('#restartFlag').show();
		else
			$('#restartFlag').hide();

		if (settings['rebootFlag'] == 1)
		{
			$('#restartFlag').hide();
			$('#rebootFlag').show();
		}
		else
		{
			$('#rebootFlag').hide();
		}
	}

function RestartFPPD() {
		var args = "";

		if (settings['restartFlag'] == 2)
			args = "&quick=1";

		$('html,body').css('cursor','wait');
		$.get("fppxml.php?command=restartFPPD" + args
		).done(function() {
			$('html,body').css('cursor','auto');
			$.jGrowl('FPPD Restarted',{themeState:'success'});
			ClearRestartFlag();
		}).fail(function() {
			$('html,body').css('cursor','auto');

            //If fail, the FPP may have rebooted (eg.FPPD triggering a reboot due to disabling soundcard or activating Pi Pixel output
            //start polling and see if we can wait for the FPP to come back up
            //restartFlag will already be cleared, but to keep things simple, just call the original code
            retries = 0;
            retries_max = max_retries;//avg timeout is 10-20seconds, polling resolves after 6-10 polls
            //attempt to poll every second, AJAX block for the default browser timeout if host is unavail
            retry_poll_interval_arr['restartFPPD'] = setInterval(function () {
                poll_result = false;
                if (retries < retries_max) {
                    // console.log("Polling @ " + retries);
                    //poll for FPPDRunning as it's the simplest command to run and doesn't put any extra processing load on the backend
                    $.ajax({
                            url: "fppxml.php?command=isFPPDrunning",
                            timeout: 1000,
                            async: true,
                            success: function () {
                                poll_result = true;
                                //FPP is up then
                                clearInterval(retry_poll_interval_arr['restartFPPD']);
                                //run original code for success
                                $.jGrowl('FPPD Restarted',{themeState:'success'});
                                ClearRestartFlag();
                            }
                    }).fail(
                        function () {
                            poll_result = false;
                            retries++;
                            //If on first try throw up a FPP is rebooting notification
                            if(retries === 1){
                                //Show FPP is rebooting notification for 10 seconds
                                $.jGrowl('FPP is rebooting..',{ life: 10000 ,themeState:'detract'});
                            }
                        }
                    );

                    // console.log("Polling Result " + poll_result);
                } else {
                    //run original code
                    clearInterval(retry_poll_interval_arr['restartFPPD']);
                    DialogError("Restart FPPD", "Error restarting FPPD");
                }
            }, 2000);
		});
	}

function zeroPad(num, places) {
	var zero = places - num.toString().length + 1;
	return Array(+(zero > 0 && zero)).join("0") + num;
}
	
function ControlFPPD()
	{
    var xmlhttp=new XMLHttpRequest();
		var btnVal = $("#btnDaemonControl").attr('value');
		if(btnVal == "Stop FPPD")
		{
			var url = "fppxml.php?command=stopFPPD";
		}
		else
		{
			var url = "fppxml.php?command=startFPPD";
		}
		xmlhttp.open("GET",url,true);
		xmlhttp.setRequestHeader('Content-Type', 'text/xml');
		xmlhttp.onreadystatechange = function () {
			if (xmlhttp.readyState == 4 && xmlhttp.status==200) 
			{
				var i = 19;
			}
		};
		xmlhttp.send();
	}
	
function PopulatePlaylists(sequencesAlso)
{
    var playlistOptionsText="";
    GetPlaylistArray();

    if (sequencesAlso)
        playlistOptionsText += "<option disabled>---------- Playlists ---------- </option>";

    for(j = 0; j < playListArray.length; j++)
    {
        playlistOptionsText +=  "<option value=\"" + playListArray[j] + "\">" + playListArray[j] + "</option>";
    }

    if (sequencesAlso) {
        GetSequenceArray();

        playlistOptionsText += "<option disabled>---------- Sequences ---------- </option>";
        for(j = 0; j < sequenceArray.length; j++)
        {
            playlistOptionsText +=  "<option value=\"" + sequenceArray[j] + ".fseq\">" + sequenceArray[j] + ".fseq</option>";
        }
    }

    $('#playlistSelect').html(playlistOptionsText);
}

function PlayPlaylist(Playlist, goToStatus = 0)
{
    $.get("api/command/Start Playlist/" + Playlist + "/0", function() {
        if (goToStatus)
	        location.href="index.php";
        else
            $.jGrowl("Playlist Started",{themeState:'success'});
    });
}

function StartPlaylistNow()
	{
		var Playlist =  $("#playlistSelect").val();
        var xmlhttp=new XMLHttpRequest();
		var repeat = $("#chkRepeat").is(':checked')?'checked':'unchecked';
		var url = "fppxml.php?command=startPlaylist&playList=" + Playlist + "&repeat=" + repeat + "&playEntry=" + PlayEntrySelected + "&section=" + PlaySectionSelected ;
		xmlhttp.open("GET",url,true);
		xmlhttp.setRequestHeader('Content-Type', 'text/xml');
		xmlhttp.send();
	}

function StopEffect()
{
	if (RunningEffectSelectedId < 0)
		return;

	var url = "fppxml.php?command=stopEffect&id=" + RunningEffectSelectedId;
	var xmlhttp=new XMLHttpRequest();
	xmlhttp.open("GET",url,false);
	xmlhttp.setRequestHeader('Content-Type', 'text/xml');
	xmlhttp.send();

	RunningEffectSelectedId = -1;
	RunningEffectSelectedName = "";
	SetButtonState('#btnStopEffect','disable');

	GetRunningEffects();
}

var gblLastRunningEffectsXML = "";

function GetRunningEffects()
{
	var url = "fppxml.php?command=getRunningEffects";
	var xmlhttp=new XMLHttpRequest();
	xmlhttp.open("GET",url,true);
	xmlhttp.setRequestHeader('Content-Type', 'text/xml');

	xmlhttp.onreadystatechange = function () {
		if (xmlhttp.readyState == 4 && xmlhttp.status==200)
		{
			var xmlDoc=xmlhttp.responseXML;
			var xmlText = new XMLSerializer().serializeToString(xmlDoc);

			$('#tblRunningEffectsBody').html('');
			if (xmlText != gblLastRunningEffectsXML)
			{
				xmlText = gblLastRunningEffectsXML;

				var entries = xmlDoc.getElementsByTagName('RunningEffects')[0];

				if(entries.childNodes.length> 0)
				{
					for(i=0;i<entries.childNodes.length;i++)
					{
						id = entries.childNodes[i].childNodes[0].textContent;
						name = entries.childNodes[i].childNodes[1].textContent;

						if (name == RunningEffectSelectedName)
						    $('#tblRunningEffectsBody').append('<tr class="effectSelectedEntry"><td width="5%">' + id + '</td><td width="95%">' + name + '</td></tr>');
                        else
							$('#tblRunningEffectsBody').append('<tr><td width="5%">' + id + '</td><td width="95%">' + name + '</td></tr>');
					}

					setTimeout(GetRunningEffects, 1000);
				}
			}
		}
	}

	xmlhttp.send();
}

	function RebootPi()
	{
		if (confirm('REBOOT the Falcon Player?'))
		{
			ClearRestartFlag();
			ClearRebootFlag();

			//Delay reboot for 1 second to allow flags to be cleared
            setTimeout(function () {
                $.get({
                    url: "api/system/reboot",
                    data: "",
                    success: function(data) {
                        //Show FPP is rebooting notification for 60 seconds then reload the page
                        $.jGrowl('FPP is rebooting..', {life: 60000, themeState:'detract'});
                        setTimeout(function () {
                                location.href="index.php";
                        }, 60000);
                    }
                });    
            }, 1000);
		} 
	}

	function ShutdownPi()
	{
		if (confirm('SHUTDOWN the Falcon Player?'))
		{
			var xmlhttp=new XMLHttpRequest();
			var url = "fppxml.php?command=shutdownPi";
			xmlhttp.open("GET",url,true);
			xmlhttp.setRequestHeader('Content-Type', 'text/xml');
			xmlhttp.send();
		} 
	}

function UpgradePlaylist(data, editMode)
{
    var sections = ['leadIn', 'mainPlaylist', 'leadOut'];
    var events = GetSync('api/events');
    var error = "";

    for (var s = 0; s < sections.length; s++) {
        if (typeof data[sections[s]] != 'object') {
            continue;
        }

        for (i = 0; i < data[sections[s]].length; i++) {
            var type = data[sections[s]][i]['type'];
            var o = data[sections[s]][i];
            var n = {};

            n.enabled = o.enabled;
            n.playOnce = o.playOnce;

            // Changes for both Status UI and Edit Mode.  These are needed in the status UI
            // when new fields replace old fields and where the PlaylistEntry* classes also
            // handle these conversions.
            if (type == 'branch') {
                if (((typeof o.startTime === 'undefined') ||
                     (typeof o.endTime === 'undefined')) &&
                    (typeof o.compInfo != 'undefined')) {
                    n = o;
                    n.startTime =
                        PadLeft(o.compInfo.startHour, '0', 2) + ':' +
                        PadLeft(o.compInfo.startMinute, '0', 2) + ':' +
                        PadLeft(o.compInfo.startSecond, '0', 2);

                    n.endTime =
                        PadLeft(o.compInfo.endHour, '0', 2) + ':' +
                        PadLeft(o.compInfo.endMinute, '0', 2) + ':' +
                        PadLeft(o.compInfo.endSecond, '0', 2);

                    delete n.compInfo;
                    data[sections[s]][i] = n;
                }

                if (typeof o.branchType != 'undefined') {
                    n = o;
                    n.branchTest = n.branchType;
                    delete n.branchType;
                    data[sections[s]][i] = n;
                }
            } else if (type == 'dynamic') {
                if ((o.subType == 'file') &&
                    (typeof o.dataFile != 'string') &&
                    (typeof o.data == 'string')) {
                    n = o;
                    n.dataFile = n.data;
                    data[sections[s]][i] = n;
                } else if ((o.subType == 'plugin') &&
                    (typeof o.pluginName != 'string') &&
                    (typeof o.data == 'string')) {
                    n = o;
                    n.pluginName = n.data;
                    data[sections[s]][i] = n;
                } else if ((o.subType == 'url') &&
                    (typeof o.url != 'string') &&
                    (typeof o.data == 'string')) {
                    n = o;
                    n.url = n.data;
                    data[sections[s]][i] = n;
                }
            }

            // Changes needed only during edit mode when we are upgrading a playlist
            if (editMode) {
                if (type == 'event') {
                    var id = PadLeft(o.majorID, '0', 2) + '_' + PadLeft(o.minorID, '0', 2);
                    if (typeof events[id] === 'object') {
                        n.type = 'command';
                        n.command = events[id].command;
                        n.args = events[id].args;

                        data[sections[s]][i] = n;
                    } else {
                        DialogError("Converting deprecated Event", "The Event playlist entry type has been deprecated.  FPP tries to automatically convert these to the new FPP Command playlist entry type, but the specified event ID '" + id + "' could not be found.  The existing playlist on-disk will not be modified, but the deprecated Event has been removed from the playlist editor.");
                    }
                } else if (type == 'mqtt') {
                    n.type = 'command';
                    n.command = "MQTT";

                    var args = [];
                    args.push(o.topic);
                    args.push(o.message);

                    n.args = args;

                    data[sections[s]][i] = n;
// 'Run Script' command does not support blocking yet. If this
// is done, then PlaylistEntryScript.cpp can be deprecated.
//                } else if (type == 'script') {
//                    n.type = 'command';
//                    n.command = 'Run Script';
//
//                    var args = [];
//                    args.push(o.scriptName);
//                    args.push(o.scriptArgs);
//
//                    n.args = args;
//
//                    data[sections[s]][i] = n;
                } else if (type == 'volume') {
                    n.type = 'command';
                    n.command = 'Volume Adjust';
                    n.args = [ o.volume ];

                    data[sections[s]][i] = n;
                } else if ((type == 'command') &&
                           (o.command == 'Overlay Model Text')) {
                    n = o;
                    n.command = 'Overlay Model Effect';
                    n.multisyncCommand = false;

                    var args = [];
                    args.push(o.args[0]);
                    args.push("Enabled");
                    args.push("Text");
                    args.push(o.args[1]);
                    args.push(o.args[2]);
                    args.push(o.args[3]);
                    args.push(o.args[4]);
                    args.push(o.args[5]);
                    args.push(o.args[6]);
                    args.push("0");
                    args.push(o.args[8]);

                    n.args = args;

                    data[sections[s]][i] = n;
                }
            }
        }
    }

    return data;
}

function PopulatePlaylistDetails(data, editMode, name = "")
{
    var innerHTML = "";
    var entries = 0;

    data = UpgradePlaylist(data, editMode);

    if (!editMode)
        $('#deprecationWarning').hide(); // will re-show if we find any

    var sections = ['leadIn', 'mainPlaylist', 'leadOut'];
    for (var s = 0; s < sections.length; s++) {
        var idPart = sections[s].charAt(0).toUpperCase() + sections[s].slice(1);

        if (data.hasOwnProperty(sections[s]) && data[sections[s]].length > 0)
        {
            innerHTML = "";
            for (i = 0; i < data[sections[s]].length; i++)
            {
                innerHTML += GetPlaylistRowHTML(entries, data[sections[s]][i], editMode);
                entries++;
            }
            $('#tblPlaylist' + idPart).html(innerHTML);
            $('#tblPlaylist' + idPart + 'Header').show().parent().addClass('tblPlaylistActive');

            if (!data[sections[s]].length)
                $('#tblPlaylist' + idPart).html("<tr id='tblPlaylist" + idPart + "PlaceHolder' class='unselectable'><td>&nbsp;</td></tr>");

            $('#tblPlaylist' + idPart + ' > tr').each(function() {
                PopulatePlaylistItemDuration($(this), editMode);
            });
        }
        else
        {
            $('#tblPlaylist' + idPart).html("");
            if (editMode) {
                $('#tblPlaylist' + idPart + 'Header').show().parent().addClass('tblPlaylistActive');
                $('#tblPlaylist' + idPart).html("<tr id='tblPlaylist" + idPart + "PlaceHolder' class='unselectable'><td>&nbsp;</td></tr>");
            } else {
                $('#tblPlaylist' + idPart + 'Header').hide().parent().removeClass('tblPlaylistActive');;
            }
        }
    }

    if (!editMode) {
        gblCurrentLoadedPlaylist = data.name;
        gblCurrentLoadedPlaylistCount = entries;
        UpdatePlaylistDurations();
    }
    var desc = "";
    if (data.hasOwnProperty('desc')) {
        desc = data.desc
    }
    $("#txtPlaylistDesc").val(desc)
    if (name == "") {
        SetPlaylistName(data.name);
    } else {
        SetPlaylistName(name);
    }

    if (editMode) {
        if (typeof data.random === "undefined") {
            $('#randomizePlaylist').val(0);
        } else {
            $('#randomizePlaylist').val(data.random);
        }
    } else {
        if (typeof data.random === "undefined") {
            $('#txtRandomize').html('Off');
        } else {
            if (data.random == 0)
                $('#txtRandomize').html('Off');
            else if (data.random == 1)
                $('#txtRandomize').html('Once at load time');
            else if (data.random == 2)
                $('#txtRandomize').html('Once per iteration');
            else
                $('#txtRandomize').html('Invalid value');
        }
    }
}

function PopulatePlaylistDetailsEntries(playselected,playList)
{
    var type;
    var pl;
    var xmlhttp=new XMLHttpRequest();
    var innerHTML="";
    var fromMemory = "";

    if (playselected == true)
    {
        pl = $('#playlistSelect :selected').text();
    }
    else
    {
        pl = playList;
        fromMemory = '&fromMemory=1';
    }

    PlayEntrySelected = 0;
    PlaySectionSelected = '';

    $.ajax({
        url: 'fppjson.php?command=getPlayListEntries&pl=' + pl + '&mergeSubs=1' + fromMemory,
        dataType: 'json',
        success: function(data, reqStatus, xhr) {
            PopulatePlaylistDetails(data, 0, pl);
            VerbosePlaylistItemDetailsToggled();
        }
    });
}

function SelectPlaylistDetailsEntryRow(index)
{
		PlayEntrySelected  = index;
}

function SetVolume(value)
{
			var xmlhttp=new XMLHttpRequest();
			var url = "fppxml.php?command=setVolume&volume=" + value;
			xmlhttp.open("GET",url,true);
			xmlhttp.setRequestHeader('Content-Type', 'text/xml');
			xmlhttp.send();
}

function SetFPPDmode()
{
<<<<<<< HEAD
	$.get("fppxml.php?command=setFPPDmode&mode=" + $('#selFPPDmode').val()
	).done(function() {
		$.jGrowl("fppMode Saved",{themeState:'success'});
=======
    var mode = $('#selFPPDmode').val();
    var modeText = "unknown"; // 0
    if (mode == 1) {
        modeText = "bridge";
    } else if (mode == 2) {
        modeText = "player";
    } else if (mode ==6) {
        modeText = "master";
    } else if (mode == 8) {
        modeText = "remote";
    }

    $.ajax({
        url: "api/settings/fppMode",
        type: 'PUT',
        data: modeText
    }).done(function(data) {
		$.jGrowl("fppMode Saved");
>>>>>>> 7d41f23e
		RestartFPPD();
    }).fail(function() {
        DialogError("ERROR", "Error Settng fppMode to " + modeText);
    });
}

function GetVolume()
{
    var xmlhttp=new XMLHttpRequest();
		var url = "fppxml.php?command=getVolume";
		xmlhttp.open("GET",url,true);
		xmlhttp.setRequestHeader('Content-Type', 'text/xml');
		xmlhttp.onreadystatechange = function () {
			if (xmlhttp.readyState == 4 && xmlhttp.status==200) 
			{
					var xmlDoc=xmlhttp.responseXML; 
					var Volume = parseInt(xmlDoc.getElementsByTagName('Volume')[0].childNodes[0].textContent);
					if ((Volume < 0) || (Volume == "NaN"))
					{
						Volume = 75;
						SetVolume(Volume);
					}
					$('#volume').html(Volume);
                    $('#remoteVolume').html(Volume);
					$('#slider').val( Volume);
                    $('#remoteVolumeSlider').slider('value', Volume);
					SetSpeakerIndicator(Volume);
			}
		};
		xmlhttp.send();

}

function AdjustFPPDModeFromStatus(mode) {
    var cur = $("#selFPPDmode").val();
    SetupUIForMode(mode);
    if (mode != cur) {
        if(mode == 1) // Bridge Mode
        {
            $("#selFPPDmode").prop("selectedIndex",3);
            $("#textFPPDmode").text("Bridge");
        } else if (mode == 8) { // Remote Mode
            $("#selFPPDmode").prop("selectedIndex",2);
            $("#textFPPDmode").text("Player (Remote)");
        } else { // Player or Master modes
            if (mode == 2) { // Player
                $("#selFPPDmode").prop("selectedIndex",0);
                $("#textFPPDmode").text("Player (Standalone)");
            } else {
                $("#selFPPDmode").prop("selectedIndex",1);
                $("#textFPPDmode").text("Player (Master)");
            }
        }
    }
}

function GetFPPDmode()
{
    $.get("api/settings/fppMode"
         ).done(function(data) {
            if ("value" in data) {
                var mode = 0;
                if (data.value == "bridge") {
                    mode = 1;
                } else if (data.value == "player") {
                    mode = 2;
                } else if (data.value == "master") {
                    mode = 4;
                } else if (data.value == "remote") {
                    mode = 8;
                }
                SetupUIForMode(mode);
                if(mode == 1) // Bridge Mode
                {
                    $("#selFPPDmode").prop("selectedIndex",3);
                    $("#textFPPDmode").text("Bridge");
                } else if (mode == 8) { // Remote Mode
                    $("#selFPPDmode").prop("selectedIndex",2);
                    $("#textFPPDmode").text("Player (Remote)");
                } else { // Player or Master modes
                    if (mode == 2) { // Player
                        $("#selFPPDmode").prop("selectedIndex",0);
                        $("#textFPPDmode").text("Player (Standalone)");
                    } else {
                        $("#selFPPDmode").prop("selectedIndex",1);
                        $("#textFPPDmode").text("Player (Master)");
                    }
                }
            } else {
                DialogError("Invalid Mode", "Mode API returned unexpected value");
            }
    }).fail(function(data){
		DialogError("Failed to query Settings", "Could not load mode");
    });
}

var helpOpen = 0;
function HelpClosed() {
    helpOpen = 0;
}

function DisplayHelp()
{
    if (helpOpen) {
        helpOpen = 0;
        $('#dialog-help').dialog('close');
        return;
    }

    var tmpHelpPage = helpPage;

	if ((helpPage == 'help/settings.php') && $('#tabs').length) {
		var tab = $("#tabs li.ui-tabs-active a").attr('href').replace('#tab-', '');
        if (tab != '') {
            tmpHelpPage = "help/" + tab;
        }
	}

	$('#helpText').html("No help file exists for this page yet.  Check the <a href='https://falconchristmas.github.io/FPP_Manual(4.0).pdf' target='_blank'>FPP Manual</a> for more info.");
	$('#helpText').load(tmpHelpPage);
	$('#dialog-help').dialog({ height: 600, width: 1000, title: "Help - Hit F1 or ESC to close", close: HelpClosed });
	$('#dialog-help').dialog( "moveToTop" );
    helpOpen = 1;
}

function GetGitOriginLog()
{
    $('#logText').html('Loading list of changes from github. <div class="ajax-loading-60px"></div>');
	$('#logViewer').dialog({ height: 600, width: 800, title: "Git Changes" });
	$('#logViewer').dialog( "moveToTop" );
    $.get({
        url: "api/git/originLog",
        data: "",
        success: function(data) {
            if ("rows" in data) {
                html = [];
                html.push("<table>")
                data.rows.forEach(function(r) {
                    html.push('<tr><td><a href="https://github.com/FalconChristmas/fpp/commit/');
                    html.push(r.hash);
                    html.push('">');
                    html.push(r.hash.substring(0,8));
                    html.push('</a></td><td>');
                    html.push(r.msg);
                    html.push('</td></tr>');
                });
                html.push('</table>');
                $('#logText').html(html.join(''));
            }
        }
    });
}

function GetVideoInfo(file)
{
    $('#fileText').html("Getting Video Info.");

    $.get("api/media/" + file + "/meta", function(data) {
        $('#fileText').html('<pre>' + syntaxHighlight(JSON.stringify(data, null, 2)) + '</pre>');
        $('#fileViewer').dialog({ height: 600, width: 800, title: "Video Info" });
        $('#fileViewer').dialog( "moveToTop" );
    });
}

function PlayFileInBrowser(dir, file)
{
	window.open("api/file/" + dir + "/" + encodeURIComponent(file) + "?play=1");
}

function CopyFile(dir, file)
{
	var newFile = prompt("New Filename:", file);

	var postData = "command=copyFile&dir=" + dir + "&filename=" + encodeURIComponent(file) + "&newfilename=" + encodeURIComponent(newFile);

	$.post("fppjson.php", postData).done(function(data) {
		if (data.status == 'success')
			GetFiles(dir);
		else
			DialogError("File Copy Failed", "Error: File Copy failed.");
	}).fail(function() {
		DialogError("File Copy Failed", "Error: File Copy failed.");
	});
}

function RenameFile(dir, file)
{
	var newFile = prompt("New Filename:", file);

	var postData = "command=renameFile&dir=" + dir + "&filename=" + encodeURIComponent(file) + "&newfilename=" + encodeURIComponent(newFile);

	$.post("fppjson.php", postData).done(function(data) {
		if (data.status == 'success')
			GetFiles(dir);
		else
			DialogError("File Rename Failed", "Error: File Rename failed.");
	}).fail(function() {
		DialogError("File Rename Failed", "Error: File Rename failed.");
	});
}

function DownloadFile(dir, file)
{
	location.href="api/file/" + dir + "/" + encodeURIComponent(file);
}

function DownloadFiles(dir, files)
{
    if (files.length == 1) {
        DownloadFile(dir, files[0]);
    } else {
        for (var i = 0; i < files.length; i++) {
            window.open("api/file/" + dir + "/" + encodeURIComponent(files[i]));
        }
    }
}

function DownloadZip(dir)
{
	location.href="fppxml.php?command=getZip&dir=" + dir;
}

function ViewImage(file)
{
	var url = "api/file/Images/" + encodeURIComponent(file);
	window.open(url, '_blank');
}

function ViewFile(dir, file){
	var url = "api/file/" + dir + "/" + encodeURIComponent(file);
	ViewFileImpl(url, file);
}
function TailFile(dir, file, lines) {
    var url = "api/file/" + dir + "/" + encodeURIComponent(file) + "?tail=" + lines;
    console.log(url);
	ViewFileImpl(url, file);
}
function ViewFileImpl(url, file)
{
	$('#fileText').html("Loading...");
	$.get(url, function(text) {
		var ext = file.split('.').pop();
		if (ext != "html")
			$('#fileText').html("<pre>" + text.replace(/</g, '&lt;').replace(/>/g, '&gt;') + "</pre>");
	});

	$('#fileViewer').dialog({ height: 600, width: 800, title: "File Viewer: " + file });
	$('#fileViewer').dialog( "moveToTop" );
}

function DeleteFile(dir, row, file)
{
	if (file.indexOf("/") > -1)
	{
		alert("You can not delete this file.");
		return;
	}

    $.ajax({
        url: "api/file/" + dir + "/" + encodeURIComponent(file),
        type: 'DELETE'
    }).done(function(data) {
        if (data.status == "OK") {
            $(row).remove();
        } else {
            DialogError("ERROR", "Error deleting file \"" + file + "\": " + data.status);
        }
    }).fail(function() {
        DialogError("ERROR", "Error deleting file: " + file);
    });
}

function SaveUSBDongleSettings()
{
	var usbDonglePort = $('#USBDonglePort').val();
	var usbDongleType = $('#USBDongleType').val();
	var usbDongleBaud = $('#USBDongleBaud').val();

	var xmlhttp=new XMLHttpRequest();
	var url = "fppxml.php?command=saveUSBDongle&port=" + usbDonglePort +
				"&type=" + usbDongleType +
				"&baud=" + usbDongleBaud;
	xmlhttp.open("GET",url,false);
	xmlhttp.setRequestHeader('Content-Type', 'text/xml');

	xmlhttp.onreadystatechange = function () {
		if (xmlhttp.readyState == 4 && xmlhttp.status==200) 
		{
			alert("You must restart FPPD for changes to take effect.");
		}
	};
	xmlhttp.send();
}

function SetupSelectableTableRow(info)
{
	$('#' + info.tableName + ' > tbody').on('mousedown', 'tr', function(event,ui){
		$('#' + info.tableName + ' > tbody > tr').removeClass('fppTableSelectedEntry');
		$(this).addClass('fppTableSelectedEntry');
		var items = $('#' + info.tableName + ' > tbody > tr');
		info.selected  = items.index(this);

		for (var i = 0; i < info.enableButtons.length; i++) {
			SetButtonState('#' + info.enableButtons[i], "enable");
		}
		for (var i = 0; i < info.disableButtons.length; i++) {
			SetButtonState('#' + info.disableButtons[i], "disable");
		}
	});

    if (info.hasOwnProperty('sortable') && info.sortable && (window.innerWidth > 600)) {
        $('#' + info.tableName + ' > tbody').sortable({
            update: function(event, ui) {
                if ((info.hasOwnProperty('sortableCallback')) &&
                    (info.sortableCallback != '')) {
                    window[info.sortableCallback]();
                }
            },
            scroll: true
        }).disableSelection();
    }
}

function DialogOK(title, message)
{
	$('#dialog-popup').dialog({
		mocal: true,
		height: 'auto',
		width: 400,
		autoResize: true,
		closeOnEscape: false,
		buttons: {
			Ok: function() {
				$(this).dialog("close");
			}
		}
	});
	$('#dialog-popup').dialog('option', 'title', title);
	$('#dialog-popup').html("<center>" + message + "</center>");
	$('#dialog-popup').show();
	$('#dialog-popup').draggable();
}

// Simple wrapper for now, but we may highlight this somehow later
function DialogError(title, message)
{
	DialogOK(title, message);
}

// page visibility prefixing
function getHiddenProp(){
    var prefixes = ['webkit','moz','ms','o'];
    
    // if 'hidden' is natively supported just return it
    if ('hidden' in document) return 'hidden';
    
    // otherwise loop over all the known prefixes until we find one
    for (var i = 0; i < prefixes.length; i++){
        if ((prefixes[i] + 'Hidden') in document) 
            return prefixes[i] + 'Hidden';
    }

    // otherwise it's not supported
    return null;
}

// return page visibility
function isHidden() {
    var prop = getHiddenProp();
    if (!prop) return false;
    
    return document[prop];
}

function bindVisibilityListener() {
	var visProp = getHiddenProp();
	if (visProp) {
	  var evtname = visProp.replace(/[H|h]idden/,'') + 'visibilitychange';
	  document.addEventListener(evtname, handleVisibilityChange);
	}
}

function handleVisibilityChange() {
    if (isHidden() && statusTimeout != null) {
        clearTimeout(statusTimeout);
        statusTimeout = null;
    } else {
         GetFPPStatus();
    }
}

// syntaxHighlight() from https://stackoverflow.com/questions/4810841/pretty-print-json-using-javascript
function syntaxHighlight(json) {
    json = json.replace(/&/g, '&amp;').replace(/</g, '&lt;').replace(/>/g, '&gt;');
    return json.replace(/("(\\\\u[a-zA-Z0-9]{4}|\\\\[^u]|[^\\\\"])*"(\s*:)?|\b(true|false|null)\b|-?\d+(?:\.\d*)?(?:[eE][+\-]?\d+)?)/g, function (match) {
        var cls = 'jsNumber';
        if (/^"/.test(match)) {
            if (/:$/.test(match)) {
                cls = 'jsKey';
            } else {
                cls = 'jsString';
            }
        } else if (/true|false/.test(match)) {
            cls = 'jsBoolean';
        } else if (/null/.test(match)) {
            cls = 'jsNull';
        }
        return '<span class="' + cls + '">' + match + '</span>';
    });
}

function CommandToJSON(commandSelect, tblCommand, json, addArgTypes = false) {
    var args = new Array()
    var argTypes = new Array()
    var commandVal = $('#' + commandSelect).val();;
    json['command'] = commandVal;
    if (commandVal != "" && !(typeof commandVal == "undefined")) {
        json['multisyncCommand'] = $("#" + tblCommand + "_multisync").is(":checked");
        json['multisyncHosts'] = $("#" + tblCommand + "_multisyncHosts").val();
        for (var x = 1; x < 20; x++) {
            var inp =  $("#" + tblCommand + "_arg_" + x);
            var val = inp.val();
            if (inp.attr('type') == 'checkbox') {
                if (inp.is(":checked")) {
                    args.push("true");
                } else {
                    args.push("false");
                }
                if (addArgTypes) {
                    argTypes.push(inp.data("arg-type"));
                }
            } else if (inp.attr('type') == 'number' || inp.attr('type') == 'text') {
                args.push(val);
                var adj =  $("#" + tblCommand + "_arg_" + x + "_adjustable");
                if (adj.attr('type') == "checkbox") {
                    if (adj.is(":checked")) {
                        if (typeof json['adjustable'] == "undefined") {
                            json['adjustable'] = {};
                        }
                        json['adjustable'][x] = inp.attr('type');
                    } else {
                        if (typeof json['adjustable'] != "undefined") {
                            delete json['adjustable'][x];
                            if (jQuery.isEmptyObject(json['adjustable'])) {
                                delete json['adjustable'];
                            }
                        }
                    }
                }
                if (addArgTypes) {
                    argTypes.push(inp.data("arg-type"));
                }
            } else if (Array.isArray(val)) {
                args.push(val.toString());
                if (addArgTypes) {
                    argTypes.push(inp.data("arg-type"));
                }
            } else if (typeof val != "undefined") {
                args.push(val);
                if (addArgTypes) {
                    argTypes.push(inp.data("arg-type"));
                }
            }
        }
    }
    json['args'] = args;
    if (addArgTypes) {
        json['argTypes'] = argTypes;
    }
    return json;
}

function LoadCommandArg() {
    LoadCommandList($('.arg_command'));
}

var commandList = "";
var commandListByName = {};
var extraCommands = "";
function PopulateCommandListCache() {
    if (typeof commandList != "string")
        return;

    $.ajax({
        dataType: "json",
        url: "api/commands",
        async: false,
        success: function(data) {
           commandList = data;
           if (extraCommands != "") {
                $.each( extraCommands, function(key, val) {
                    commandList.push(val);
                });
           }

           $.each( commandList, function(key, val) {
               commandListByName[val['name']] = val;
           });
        }});
}

function LoadCommandList(commandSelect) {
    if (typeof commandSelect === "string") {
        commandSelect = $('#' + commandSelect);
    }
    if (commandList == "") {
        PopulateCommandListCache();
    }

    $.each( commandList, function(key, val) {
        option = "<option value='" + val['name'] + "'>" + val['name'] + "</option>";
        commandSelect.append(option);
    });
}

function UpdateChildVisibility() {
    if (typeof playlistEntryTypes === "undefined") {
        return;
    }
    var pet = playlistEntryTypes[$('#pe_type').val()];
    var keys = Object.keys(pet.args);
    var shown = [];

    for (var i = 0; i < keys.length; i++) {
        var a = pet.args[keys[i]];
        if (typeof a['children'] === 'object') {
            var val = $('.arg_' + a.name).val();
            var ckeys = Object.keys(a.children);
            for (var c = 0; c < ckeys.length; c++) {
                for (var x = 0; x < a.children[ckeys[c]].length; x++) {
                    if (val == ckeys[c]) {
                        if ($('.arg_row_' + a.name).is(":visible")) {
                            $('.arg_row_' + a.children[ckeys[c]][x]).show();
                            shown.push(a.children[ckeys[c]][x]);
                        } else {
                            $('.arg_row_' + a.children[ckeys[c]][x]).hide();
                        }
                    } else {
                        if (!shown.includes(a.children[ckeys[c]][x])) {
                            $('.arg_row_' + a.children[ckeys[c]][x]).hide();
                        }
                    }
                }
            }
        }
    }
}

function CommandArgChanged() {
    $('#playlistEntryCommandOptions').html('');
    CommandSelectChanged('playlistEntryOptions_arg_1', 'playlistEntryCommandOptions');
}

var allowMultisyncCommands = false;
function OnMultisyncChanged(mscheck, tblCommand) {
    var b = $(mscheck).is(":checked");
    if (b) {
        $("#" + tblCommand + "_multisyncHosts_row").show();
    } else {
        $("#" + tblCommand + "_multisyncHosts_row").hide();
    }
}

var remoteIpList = null;
function GetRemotes() {
    if (remoteIpList == null) {
        $.ajax({
        dataType: "json",
        async: false,
        url: "api/remotes",
        success: function(data) {
               remoteIpList = data;
             }
         });
    }
    return remoteIpList;
}
function CommandSelectChanged(commandSelect, tblCommand, configAdjustable = false, argPrintFunc = PrintArgInputs)
{
    for (var x = 1; x < 25; x++) {
        $('#' + tblCommand + '_arg_' + x + '_row').remove();
        $("#" + tblCommand + "_multisync_row").remove();
        $("#" + tblCommand + "_multisyncHosts_row").remove();
    }
    var command = $('#' + commandSelect).val();
    if (typeof command == "undefined"  ||  command == null) {
        return;
    }
    var co = commandList.find(function(element) {
                              return element["name"] == command;
                              });
   if (typeof co == "undefined"  ||  co == null) {
       $.ajax({
       dataType: "json",
       async: false,
       url: "api/commands/" + command,
       success: function(data) {
              co = data;
            }
        });
   }
    var line = "<tr id='" + tblCommand + "_multisync_row' ";
    if (!allowMultisyncCommands || command == "") {
        line += "style='display:none'";
    }
    line += "><td>Multicast:</td><td><input type='checkbox' id='" + tblCommand
        + "_multisync' onChange='OnMultisyncChanged(this, \"" +  tblCommand + "\");'></input></td></tr>";
    $('#' + tblCommand).append(line);
    line = "<tr id='" + tblCommand + "_multisyncHosts_row' style='display:none'><td>Hosts:</td><td><input style='width:100%;' type='text' id='" + tblCommand + "_multisyncHosts'";
    line += " list='" + tblCommand + "_multisyncHosts_list'></input>";
    line += "<datalist id='"+ tblCommand + "_multisyncHosts_list'>";
    remotes = GetRemotes();
    $.each( remotes, function (k, v) {
           line += "<option value='" + k + "'>" + v + "</option>\n";
           });
    line += "</datalist></td></tr>";
    
    $('#' + tblCommand).append(line);

    argPrintFunc(tblCommand, configAdjustable, co['args']);

}
function SubCommandChanged(subCommandV, configAdjustable = false, argPrintFunc = PrintArgInputs) {
    var subCommand = $(subCommandV);
    if (typeof subCommandV === "string") {
        subCommand = $("#" + subCommandV);
    }
    var val = subCommand.val();
    var url = subCommand.data("url");
    if (url == null) {
        url = subCommand.data("contentlisturl");
    }
    var count = subCommand.data("count");
    var tblCommand = subCommand.data('tblcommand');
    
    for (var x = count+1; x < 25; x++) {
        $('#' + tblCommand + '_arg_' + x + '_row').remove();
    }
    $.ajax({
           dataType: "json",
           async: false,
           url: url + val,
           success: function(data) {
            argPrintFunc(tblCommand, false, data['args'], count+1);
           }
    });

}
function PrintArgsInputsForEditable(tblCommand, configAdjustable, args, startCount = 1) {
    var count = startCount;
    var initFuncs = [];
    var haveTime = 0;
    var haveDate = 0;
    var children = [];

//    $.each( args,
    var valFunc = function( key, val ) {
        if (val['type'] == 'args') {
            return;
        }
        
        if ((val.hasOwnProperty('statusOnly')) &&
            (val.statusOnly == true)) {
            return;
        }
        if ((val.hasOwnProperty('hidden')) &&
            (val.hidden == true)) {
            return;
        }
        var ID = tblCommand + "_arg_" + count;
        var line = "<tr id='" + ID + "_row' class='arg_row_" + val['name'] + "'><td>";
        var subCommandInitFunc = null;
        if (children.includes(val['name']))
            line += "&nbsp;&nbsp;&nbsp;&nbsp;&bull;&nbsp;";

        var typeName = val['type'];
        if (typeName == "datalist") {
            typeName = "string";
        }

        var dv = "";
        if (typeof val['default'] != "undefined") {
            dv = val['default'];
        }
        var contentListPostfix = "";
        if (val['type'] == "subcommand") {
            line += val["description"] + ":</td><td>";
            line += "<select class='playlistDetailsSelect arg_" + val['name'] + "' name='parent_" + val['name'] + "' id='" + ID + "'";
            line += " onChange='SubCommandChanged(this, " + configAdjustable + ", PrintArgsInputsForEditable)'";
            line += " data-url='" + val['contentListUrl'] + "'";
            line += " data-count='" + count + "'";
            line += " data-tblcommand='" + tblCommand + "'";
            line += " data-arg-type='subcommand'";
            line += ">";
            subCommandInitFunc = function () { SubCommandChanged(ID, configAdjustable, PrintArgsInputsForEditable);};
            $.each( val['contents'], function( key, v ) {
                   line += '<option value="' + v + '"';
                   if (v == dv) {
                        line += " selected";
                   }

                    if (Array.isArray(val['contents']))
                        line += ">" + v + "</option>";
                    else
                        line += ">" + key + "</option>";
             });
             line += "</select>";
        } else {
            line += val["description"] + " (" + typeName + "):</td><td>";
            line += "<input class='arg_" + val['name'] + "' id='" + ID  + "' type='text' size='40' maxlength='200' data-arg-type='" + typeName + "' ";
            if (val['type'] == "datalist" ||  (typeof val['contentListUrl'] != "undefined") || (typeof val['contents'] != "undefined")) {
                line += " list='" + ID + "_list' value='" + dv + "'";
            } else if (val['type'] == "bool") {
                if (dv == "true" || dv == "1") {
                    line += " value='true'";
                } else {
                    line += " value='false'";
                }
            } else if (val['type'] == "time") {
                line += " value='00:00:00'";
            } else if (val['type'] == "date") {
                line += " value='2020-12-25'";
            } else if ((val['type'] == "int") || (val['type'] == "float")) {
                if (dv != "") {
                    line += " value='" + dv + "'";
                } else if (typeof val['min'] != "undefined") {
                    line += " value='" + val['min'] + "'";
                }
            } else if (dv != "") {
                line += " value='" + dv + "'";
            }
            line += ">";
            if ((val['type'] == "int") || (val['type'] == "float")) {
                if (typeof val['unit'] === 'string') {
                    line += ' ' + val['unit'];
                }
            }
            line +="</input>";
            if (val['type'] == "datalist" || (typeof val['contentListUrl'] != "undefined") || (typeof val['contents'] != "undefined")) {
                line += "<datalist id='" + ID + "_list'>";
                $.each(val['contents'], function( key, v ) {
                       line += '<option value="' + v + '"';
                       line += ">" + v + "</option>";
                       });
                line += "</datalist>";
                contentListPostfix = "_list";
            }
        }

        line += "</td></tr>";
        $('#' + tblCommand).append(line);
        if (typeof val['contentListUrl'] != "undefined") {
            var selId = "#" + tblCommand + "_arg_" + count + contentListPostfix;
            $.ajax({
                   dataType: "json",
                   url: val['contentListUrl'],
                   async: false,
                   success: function(data) {
                       if (Array.isArray(data)) {
                            $.each( data, function( key, v ) {
                              var line = '<option value="' + v + '"';
                              if (v == dv) {
                                line += " selected";
                              }
                              line += ">" + v + "</option>";
                              $(selId).append(line);
                            });
                       } else {
                            $.each( data, function( key, v ) {
                                   var line = '<option value="' + key + '"';
                                   if (key == dv) {
                                        line += " selected";
                                   }
                                   line += ">" + v + "</option>";
                                   $(selId).append(line);
                            });
                       }
                   }
                   });
        }
        if (subCommandInitFunc != null) {
            subCommandInitFunc();
        }
        count = count + 1;
    };
    $.each( args, valFunc);
}

function PrintArgInputs(tblCommand, configAdjustable, args, startCount = 1) {
    var count = startCount;
    var initFuncs = [];
    var haveTime = 0;
    var haveDate = 0;
    var children = [];

    $.each( args, function( key, val ) {
         if (val['type'] == 'args')
            return;

         if ((val.hasOwnProperty('statusOnly')) &&
             (val.statusOnly == true)) {
            return;
         }
        if ((val.hasOwnProperty('hidden')) &&
            (val.hidden == true)) {
           return;
        }

         var ID = tblCommand + "_arg_" + count;
         var line = "<tr id='" + ID + "_row' class='arg_row_" + val['name'] + "'><td>";
         var subCommandInitFunc = null;
           
         if (children.includes(val['name']))
            line += "&nbsp;&nbsp;&nbsp;&nbsp;&bull;&nbsp;";

         line += val["description"] + ":</td><td>";
         
         var dv = "";
         if (typeof val['default'] != "undefined") {
            dv = val['default'];
         }
         var contentListPostfix = "";
         if ((val['type'] == "string") || (val['type'] == 'file') || (val['type'] == "multistring")) {
            if (typeof val['init'] === 'string') {
                initFuncs.push(val['init']);
            }

            if (typeof val['contents'] !== "undefined") {
                line += "<select class='playlistDetailsSelect arg_" + val['name'] + "' name='parent_" + val['name'] + "' id='" + ID + "'";
                if (typeof val['contentListUrl'] != "undefined") {
                    line += " data-contentlisturl='" + val['contentListUrl'] + "'";
                }
                if (val['type'] == "multistring") {
                    line += " multiple";
                }

                if (typeof val['children'] === 'object') {
                    if (tblCommand == 'playlistEntryCommandOptions')
                        line += " onChange='UpdateChildVisibility();";
                    if (typeof val['onChange'] === 'string') {
                        line += ' ' + val['onChange'] + '();';
                        initFuncs.push(val['onChange']);
                    }

                    line += "'";

                    var ckeys = Object.keys(val['children']);
                    for (var c = 0; c < ckeys.length; c++) {
                        for (var x = 0; x < val['children'][ckeys[c]].length; x++) {
                            children.push(val['children'][ckeys[c]][x]);
                        }
                    }
                } else {
                    if (typeof val['onChange'] === 'string') {
                        line += " onChange='" + val['onChange'] + "();'";
                        initFuncs.push(val['onChange']);
                    }
                }

                line += ">";
                $.each( val['contents'], function( key, v ) {
                       line += '<option value="' + v + '"';
                       if (v == dv) {
                            line += " selected";
                       }

                        if (Array.isArray(val['contents']))
                            line += ">" + v + "</option>";
                        else
                            line += ">" + key + "</option>";
                });
                line += "</select>";
            } else if ((typeof val['contentListUrl'] == "undefined") &&
                       (typeof val['init'] == "undefined")) {
                line += "<input class='arg_" + val['name'] + "' id='" + ID  + "' type='text' size='40' maxlength='200' value='" + dv + "'";

                if (typeof val['placeholder'] === 'string') {
                    line += " placeholder='" + val['placeholder'] + "'";
                }

                line += "></input>";
                if (configAdjustable && val['adjustable']) {
                    line += "&nbsp;<input type='checkbox' id='" + ID + "_adjustable' class='arg_" + val['name'] + "'>Adjustable</input>";
                }

                if (val['type'] == 'file') {
                    line += "&nbsp;<input type='button' value='Choose File' onclick='FileChooser(" + '"' + val['directory'] + '",".arg_' + val['name'] + '"' + ");' class='buttons'>";
                }
            } else {
                // Has a contentListUrl OR a init script
                line += "<select class='playlistDetailsSelect arg_" + val['name'] + "' id='" + ID + "'";
                if (val['type'] == "multistring") {
                    line += " multiple";
                }
                if (typeof val['contentListUrl'] != "undefined") {
                    line += " data-contentlisturl='" + val['contentListUrl'] + "'";
                }
                if (typeof val['children'] === 'object') {
                    if (tblCommand == 'playlistEntryCommandOptions')
                        line += " onChange='UpdateChildVisibility();";
                    if (typeof val['onChange'] === 'string') {
                        line += ' ' + val['onChange'] + '();';
                        initFuncs.push(val['onChange']);
                    }

                    line += "'";

                    var ckeys = Object.keys(val['children']);
                    for (var c = 0; c < ckeys.length; c++) {
                        for (var x = 0; x < val['children'][ckeys[c]].length; x++) {
                            children.push(val['children'][ckeys[c]][x]);
                        }
                    }
                } else {
                    if (typeof val['onChange'] === 'string') {
                        line += " onChange='" + val['onChange'] + "();'";
                        initFuncs.push(val['onChange']);
                    }
                }

                line += ">";
                if (val['allowBlanks']) {
                    line += "<option value=''></option>";
                }
                line += "</select>";
            }
         } else if (val['type'] == "datalist") {
            line += "<input class='arg_" + val['name'] + "' id='" + ID  + "' type='text' size='40' maxlength='200' value='" + dv + "' list='" + ID + "_list'></input>";
            line += "<datalist id='" + ID + "_list'";
            if (typeof val['contentListUrl'] != "undefined") {
                line += " data-contentlisturl='" + val['contentListUrl'] + "'";
            }
            line += ">";
            $.each( val['contents'], function( key, v ) {
                   line += '<option value="' + v + '"';
                   line += ">" + v + "</option>";
            })
            line += "</datalist>";
            contentListPostfix = "_list";
         } else if (val['type'] == "bool") {
            line += "<input type='checkbox' class='arg_" + val['name'] + "' id='" + ID  + "' value='true'";
             if (dv == "true" || dv == "1") {
                line += " checked";
             }
            line += "></input>";
         } else if (val['type'] == "color") {
            line += "<input type='color' class='arg_" + val['name'] + "' id='" + ID  + "' value='" + dv + "'></input>";
         } else if (val['type'] == "time") {
            haveTime = 1;
            line += "<input class='time center arg_" + val['name'] + "' id='" + ID + "' type='text' size='8' value='00:00:00'/>";
         } else if (val['type'] == "date") {
            haveDate = 1;
            line += "<input class='date center arg_" + val['name'] + "' id='" + ID + "' type='text' size='10' value='2020-01-01'/>";
         } else if (val['type'] == "range") {
             line += val['min'] + "<input type='range' class='arg_" + val['name'] + ",cmdArgSlider' id='" + ID  + "' min='" + val['min'] + "' max='" + val['max'] + "'";
             if (dv != "") {
                line += " value='" + dv + "'";
             } else if (typeof val['min'] != "undefined") {
                line += " value='" + val['min'] + "'";
             }
             line += "></input>" + val['max'];
         } else if ((val['type'] == "int") || (val['type'] == "float")) {
             line += "<input type='number' class='arg_" + val['name'] + "' id='" + ID  + "' min='" + val['min'] + "' max='" + val['max'] + "'";
             if (dv != "") {
                line += " value='" + dv + "'";
             } else if (typeof val['min'] != "undefined") {
                 line += " value='" + val['min'] + "'";
             }
             if (typeof val['step'] === "number") {
                line += " step='" + val['step'] + "'";
             }
             line += "></input>";

             if (typeof val['unit'] === 'string') {
                line += ' ' + val['unit'];
             }
             if (configAdjustable && val['adjustable']) {
                line += "&nbsp;<input type='checkbox' id='" + ID + "_adjustable' class='arg_" + val['name'] + "'>Adjustable</input>";
             }
         } else if (val['type'] == "subcommand") {
             line += "<select class='playlistDetailsSelect arg_" + val['name'] + "' name='parent_" + val['name'] + "' id='" + ID + "'";
             line += " onChange='SubCommandChanged(this, " + configAdjustable + ")'";
             line += " data-url='" + val['contentListUrl'] + "'";
             line += " data-count='" + count + "'";
             line += " data-tblcommand='" + tblCommand + "'";
             line += ">";
             subCommandInitFunc = function () { SubCommandChanged(ID, configAdjustable);};
             $.each( val['contents'], function( key, v ) {
                   line += '<option value="' + v + '"';
                   if (v == dv) {
                        line += " selected";
                   }

                    if (Array.isArray(val['contents']))
                        line += ">" + v + "</option>";
                    else
                        line += ">" + key + "</option>";
             });
             line += "</select>";
         }
         
         line += "</td></tr>";
         $('#' + tblCommand).append(line);
         if (typeof val['contentListUrl'] != "undefined") {
            var selId = "#" + tblCommand + "_arg_" + count + contentListPostfix;
            $.ajax({
                   dataType: "json",
                   url: val['contentListUrl'],
                   async: false,
                   success: function(data) {
                       if (Array.isArray(data)) {
                            $.each( data, function( key, v ) {
                              var line = '<option value="' + v + '"'
                              if (v == dv) {
                                   line += " selected";
                              }
                              line += ">" + v + "</option>";
                              $(selId).append(line);
                           })
                       } else {
                            $.each( data, function( key, v ) {
                              var line = '<option value="' + key + '"'
                              if (key == dv) {
                                   line += " selected";
                              }
                              line += ">" + v + "</option>";
                              $(selId).append(line);
                           })
                       }
                   },
            });
         }
         if (subCommandInitFunc != null) {
           subCommandInitFunc();
         }
         count = count + 1;
    });

    if (haveTime) {
        InitializeTimeInputs();
    }

    if (haveDate) {
        InitializeDateInputs();
    }

    if (tblCommand == 'playlistEntryCommandOptions')
        UpdateChildVisibility();

    for (var i = 0; i < initFuncs.length; i++) {
        if (typeof window[initFuncs[i]] == 'function' ) {
            window[initFuncs[i]]();
        }
    }
}

function ReloadContentList(baseUrl, inp) {
    var arg = $(inp);
    if (typeof inp === "string") {
        arg = $("#" + inp);
    }
    var url = arg.data("contentlisturl");
    arg.empty();
    baseUrl.split(",").forEach(function (burl) {
        $.ajax({
           dataType: "json",
           async: false,
           url: "http://" + burl + "/" + url,
           success: function(data) {
               var firstToRemove = 0;
               if (arg.find("options[0]").value == "") {
                   arg.innerHTML = "<option value=''></option>";
               }
               
               if (Array.isArray(data)) {
                    $.each( data, function( key, v ) {
                      var line = '<option value="' + v + '"'
                      line += ">" + v + "</option>";
                      arg.append(line);
                   })
               } else {
                    $.each( data, function( key, v ) {
                      var line = '<option value="' + key + '"'
                      line += ">" + v + "</option>";
                      arg.append(line);
                   })
               }
           }
        })});
}

function PopulateExistingCommand(json, commandSelect, tblCommand, configAdjustable = false, argPrintFunc = PrintArgInputs) {
    if (typeof json != "undefined") {
        $('#' + commandSelect).val(json["command"]);
        CommandSelectChanged(commandSelect, tblCommand, configAdjustable, argPrintFunc);
        var baseUrl = "";
        if (allowMultisyncCommands) {
            var to = typeof json['multisyncCommand'] ;
            
            if (typeof json['multisyncCommand'] != "undefined") {
                var val = json['multisyncCommand'];
                $("#" + tblCommand + "_multisync").prop("checked", val);
                if (val) {
                    val = json['multisyncHosts']
                    baseUrl = val;
                    $("#" + tblCommand + "_multisyncHosts_row").show();
                    $("#" + tblCommand + "_multisyncHosts").val(val);
                }
            }
        } else {
            $("#" + tblCommand + "_multisync_row").hide();
            $("#" + tblCommand + "_multisyncHosts_row").hide();
        }
        
    
        if (typeof json['args'] != "undefined") {
            var count = 1;
            $.each( json['args'], function( key, v ) {
                   var inp =  $("#" + tblCommand + "_arg_" + count);
                   if (inp.data('contentlisturl') != null && baseUrl != "") {
                       ReloadContentList(baseUrl, inp);
                   }
                          
                   var multattr = inp.attr('multiple');
                   if (inp.attr('type') == 'checkbox') {
                       var checked = false;
                       if (v == "true" || v == "1") {
                           checked = true;
                       }
                       inp.prop( "checked", checked);
                   } else if (typeof multattr !== typeof undefined && multattr !== false) {
                       var split = v.split(",");
                       console.log(inp.attr('type') + "  " + inp.attr('multiple') + "  " + v + "  " + split + " " + split.length + "\n");
                       
                       $("#" + tblCommand + "_arg_" + count + " option").prop("selected", function () {
                           return ~$.inArray(this.text, split);
                       });
                   } else {
                       inp.val(v);
                   }
                   
                   if (inp.data('url') != null) {
                      SubCommandChanged(tblCommand + "_arg_" + count, configAdjustable, argPrintFunc);
                   }
                   
                   if (typeof json['adjustable'] != "undefined"
                       && typeof json['adjustable'][count] != "undefined") {
                       $("#" + tblCommand + "_arg_" + count + "_adjustable").prop("checked", true);
                   }
                   count = count + 1;
            });
        }
    }
}

function FileChooser(dir, target)
{
    if ($('#fileChooser').length == 0) {
        var dialogHTML = "<div id='fileChooserPopup'><div id='fileChooserDiv'></div></div>";
        $(dialogHTML).appendTo('body');
    }

    $('#fileChooserPopup').dialog({
        height: 440,
        width: 600,
        title: "File Chooser",
        modal: true
    });
    $('#fileChooserPopup').dialog( "moveToTop" );
    $('#fileChooserDiv').load('fileChooser.php', function() {
        SetupFileChooser(dir, target);
    });
}

function EditCommandTemplateCanceled(row)
{
    var json = $(row).find('.cmdTmplJSON').text();
    var data = JSON.parse(json);
    $(row).find('.cmdTmplCommand').val(data.command);
}

function EditCommandTemplateSaved(row, data)
{
    FillInCommandTemplate(row, data);
}

function EditCommandTemplate(row)
{
    var command = $(row).find('.cmdTmplCommand').val();
    var json = $(row).find('.cmdTmplJSON').text();

    var cmd = {};
    if (json == '') {
        cmd.command = command;
        cmd.args = [];
        cmd.multisyncCommand = false;
        cmd.multisyncHosts = '';
    } else {
        cmd = JSON.parse(json);
        if (cmd.command != command) {
            cmd.command = command;
            cmd.args = [];
            cmd.multisyncCommand = false;
            cmd.multisyncHosts = '';
        }
    }

    ShowCommandEditor(row, cmd, 'EditCommandTemplateSaved', 'EditCommandTemplateCanceled');
}

function GetCommandTemplateData(row)
{
    var json = $(row).find('.cmdTmplJSON').text();

    if (json != '')
        return JSON.parse(json);

    var data = {};
    data.command = '';
    data.args = [];
    data.multisyncCommand = false;
    data.multisyncHosts = '';

    return data;
}

function FillInCommandTemplate(row, data)
{
    if ((row.find('.cmdTmplName').val() == '') &&
        (data.hasOwnProperty('name'))) {
        row.find('.cmdTmplName').val(data.name);
    }

    row.find('.cmdTmplCommand').val(data.command);

    if (data.hasOwnProperty('presetSlot'))
        row.find('.cmdTmplPresetSlot').val(data.presetSlot);

    if (data.args.length) {
        var args = '';
        if (data.command == 'Run Script') {
            if (data.args.length > 1)
                args = data.args[0] + ' | ' + data.args[1];
            else
                args = data.args[0];
        } else {
            args = data.args.join(' | ');
        }

        row.find('.cmdTmplArgs').html(args);
        row.find('.cmdTmplArgsTable').show();
    } else {
        row.find('.cmdTmplArgs').html('');
        row.find('.cmdTmplArgsTable').hide();
    }

    var command = {};
    command.command = data.command;
    command.args = data.args;
    var mInfo = "";
    if (data.hasOwnProperty('multisyncCommand')) {
        if (data.multisyncCommand) {
            mInfo = "<b>MCast:</b>&nbsp;Y";
        } else {
            mInfo = "<b>MCast:</b>&nbsp;N";
        }

        command.multisyncCommand = data.multisyncCommand;
        if ((data.multisyncCommand) &&
            (data.hasOwnProperty('multisyncHosts'))) {
            mInfo += " <b>Hosts:</b>&nbsp;" + data.multisyncHosts;
            command.multisyncHosts = data.multisyncHosts;
        }
    } else {
        mInfo = "<b>MCast:</b> N";
    }

    row.find('.cmdTmplMulticastInfo').html(mInfo);
    row.find('.cmdTmplJSON').html(JSON.stringify(command));

    row.find('.cmdTmplTooltipIcon').tooltip({
        content: function() {
            var json = $(this).parent().find('.cmdTmplJSON').text();
            if (json == '')
                return 'No command selected.';

            var data = JSON.parse(json);

            if (data.command == '')
                return 'No command selected.';

            var args = commandListByName[data.command]['args'];
            var tip = '<table>';

            tip += "<tr><th class='left'>Command:</th><td>" + data.command + "</td></tr>";

            if (data.hasOwnProperty('multisyncCommand')) {
                tip += "<tr><th class='left'>Multicast:</th><td>";
                if (data.multisyncCommand)
                    tip += "Yes";
                else
                    tip += "No";

                tip += "</td></tr>";

                if (data.hasOwnProperty('multisyncHosts')) {
                    tip += "<tr><th class='left'>Multicast Hosts:</th><td>" +
                        data.multisyncHosts + "</td></tr>";
                }
            }

            if (data.args.length) {
                for (var j = 0; j < args.length; j++) {
                    tip += "<tr><th class='left'>" + args[j]['description'] + ":</th><td>" + data.args[j] + "</td></tr>";
                }
            }

            tip += '</table>';

            return tip;
        },
        open: function (event, ui) {
            ui.tooltip.css("max-width", "600px");
        }
    });
}

function RunCommandJSON(cmdJSON)
{
    $.ajax({
        url: "api/command",
        type: 'POST',
        contentType: 'application/json',
        data: cmdJSON,
        async: true,
        success: function(data) {
            $.jGrowl('Command ran',{themeState:'success'});
        },
        error: function() {
            DialogError('Command failed', 'Command failed');
        }
    });
}

function RunCommand(cmd)
{
    RunCommandJSON(JSON.stringify(cmd));
}

function RunCommandSaved(item, data)
{
    if (data.command == null)
        return;

    var json = JSON.stringify(data);
    $('#runCommandJSON').html(json);

    Post('api/configfile/instantCommand.json', false, json);

    RunCommand(data);
}

function ShowRunCommandPopup()
{
    var item = $('#runCommandJSON');
    var cmd = {};
    var json = $(item).text();

    if (json != '')
        cmd = JSON.parse(json);
    else
        cmd = Get('api/configfile/instantCommand.json', false, true);

    allowMultisyncCommands = true;

    var args = {};
    args.title = 'Run FPP Command';
    args.saveButton = 'Run';
    args.cancelButton = 'Cancel';

    ShowCommandEditor(item, cmd, 'RunCommandSaved', '', args);
}

function ShowCommandEditor(target, data, callback, cancelCallback = '', args = '')
{
    if (typeof args === 'string') {
        args = {};
        args.title = 'FPP Command Editor';
        args.saveButton = 'Accept Changes';
        args.cancelButton = 'Cancel Edit';
    }

    allowMultisyncCommands = true;

    if ($('#commandEditorPopup').length == 0) {
        var dialogHTML = "<div id='commandEditorPopup'><div id='commandEditorDiv'></div></div>";
        $(dialogHTML).appendTo('body');
    }

    $('#commandEditorPopup').dialog({
        height: 'auto',
        width: 600,
        title: args.title,
        modal: true,
        open: function(event, ui) { $('#commandEditorPopup').parent().find(".ui-dialog-titlebar-close").hide(); },
        closeOnEscape: false
    });
    $('#commandEditorPopup').dialog( "moveToTop" );
    $('#commandEditorDiv').load('commandEditor.php', function() {
        CommandEditorSetup(target, data, callback, cancelCallback, args);
    });
}

function PreviewSchedule()
{
    if ($('#schedulePreviewPopup').length == 0) {
        var dialogHTML = "<div id='schedulePreviewPopup'><div id='schedulePreviewDiv'></div></div>";
        $(dialogHTML).appendTo('body');
    }

    $('#schedulePreviewDiv').html('');
    $('#schedulePreviewPopup').dialog({
        height: 600,
        width: 900,
        title: "Schedule Preview",
        modal: true
    });
    $('#schedulePreviewPopup').dialog( "moveToTop" );
    $('#schedulePreviewDiv').load('schedulePreview.php');
}

<|MERGE_RESOLUTION|>--- conflicted
+++ resolved
@@ -3721,11 +3721,6 @@
 
 function SetFPPDmode()
 {
-<<<<<<< HEAD
-	$.get("fppxml.php?command=setFPPDmode&mode=" + $('#selFPPDmode').val()
-	).done(function() {
-		$.jGrowl("fppMode Saved",{themeState:'success'});
-=======
     var mode = $('#selFPPDmode').val();
     var modeText = "unknown"; // 0
     if (mode == 1) {
@@ -3743,8 +3738,7 @@
         type: 'PUT',
         data: modeText
     }).done(function(data) {
-		$.jGrowl("fppMode Saved");
->>>>>>> 7d41f23e
+		$.jGrowl("fppMode Saved",{themeState:'success'});
 		RestartFPPD();
     }).fail(function() {
         DialogError("ERROR", "Error Settng fppMode to " + modeText);
