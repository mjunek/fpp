--- conflicted
+++ resolved
@@ -17,12 +17,8 @@
 . ${BINDIR}/common
 . ${BINDIR}/functions
 
-<<<<<<< HEAD
-echo "FPP - Setting up for the Falcon Pi Player"
-=======
 
 echo "FPP - Setting up for the Falcon Pi Player on the ${PLATFORM} platform"
->>>>>>> 5f67745c
 
 # Copy our php.ini script into place for when we restart apache
 echo "FPP - Copying php.ini into place"
@@ -44,8 +40,6 @@
 echo "FPP - Configuring Network"
 ${BINDIR}/config_network
 
-<<<<<<< HEAD
-=======
 HOSTNAME=$(getSetting HostName)
 if [ "x${HOSTNAME}" != "x" ]
 then
@@ -53,7 +47,6 @@
 	hostname ${HOSTNAME}
 fi
 
->>>>>>> 5f67745c
 echo "FPP - Configuring DNS"
 ${BINDIR}/config_dns
 
@@ -88,19 +81,6 @@
 fi
 
 echo "FPP - Setting max IGMP memberships"
-<<<<<<< HEAD
-sysctl net/ipv4/igmp_max_memberships=150
-
-echo "FPP - Setting up SPI"
-/usr/local/bin/gpio load spi 100
-# spidev is no longer a module, so we need to set the
-# buffer size differently for now
-chmod u+w /sys/module/spidev/parameters/bufsiz
-echo 102400 > /sys/module/spidev/parameters/bufsiz
-
-echo "FPP - Configuring RTC"
-${BINDIR}/piRTC
-=======
 sysctl net/ipv4/igmp_max_memberships=150 2>&1
 
 if [ "${PLATFORM}" = "Raspberry Pi" ]
@@ -115,7 +95,6 @@
 	echo "FPP - Configuring RTC"
 	${BINDIR}/piRTC
 fi
->>>>>>> 5f67745c
 
 # Make sure our DHCP IPs are up before we log/announce them.
 echo "FPP - Waiting for DHCP IPs on configured interfaces"
@@ -135,13 +114,9 @@
 then
 # Check for flash drive mounted
 echo "FPP - Checking for mounted flash drive"
-<<<<<<< HEAD
-while [ true ]
-=======
 fi
 
 while [ ${MOUNTMEDIA} -eq 0 ]
->>>>>>> 5f67745c
 do
 if [ "$(df -h ${MEDIADIR} | tail -n 1 | awk '{print $1}')" == "$(df -h / | tail -n 1 | awk '{print $1}')" ];
 then
@@ -150,13 +125,8 @@
 	sleep 5;
 	mount -a;
 else
-<<<<<<< HEAD
-	echo "      Flash Media mounted, checking for required subdirectories.";
-	DIRS="config effects events logs music playlists scripts sequences upload videos"
-=======
 	echo "      Flash Media mounted.";
 	DIRS="config effects events logs music playlists scripts sequences upload videos plugins plugindata"
->>>>>>> 5f67745c
 	echo "FPP - Checking for required directories"
 	for DIR in ${DIRS}
 	do
@@ -201,13 +171,4 @@
 else
 	echo "FPP - Turning OFF screen blanking"
 	setterm -blank 0
-<<<<<<< HEAD
-fi
-
-# Sleep for just a little while so the user can see the login prompt before
-# we display the logo
-echo "FPP - Setting delayed splash screen"
-(sleep 60 ; /usr/bin/fbi -T 1 -noverbose -a /etc/splash.png) &
-=======
-fi
->>>>>>> 5f67745c
+fi