#!/bin/bash
#############################################################################
# FPP Install Script
#
# This is a quick and dirty script to take a stock OS build and install FPP
# onto it for use in building FPP images or setting up a development system.
#
# The script will automatically setup the system for the development
# version of FPP, the system can then be switched to a new version number
# or git branch for release.
#
#############################################################################
# To use this script, download the latest copy from github and run it as
# root on the system where you want to install FPP:
#
# wget -O ./FPP_Install.sh https://raw.githubusercontent.com/FalconChristmas/fpp/master/SD/FPP_Install.sh
# chmod 700 ./FPP_Install.sh
# sudo ./FPP_Install.sh
#
#############################################################################
# NOTE: This script is used to build the SD images for FPP releases.  Its
#       main goal is to prep these release images.  It may be used for othe
#       purposes, but it is not our main priority to keep FPP working on
#       other Linux distributions or distribution versions other than those
#       we base our FPP releases on.  Currently, FPP images are based on the
#       following OS images for the Raspberry Pi and BeagleBone Black:
#
#       Raspberry Pi
#           - URL: FIXME
#           - Image
#             - 
#           - Login/Password
#             - pi/raspberry
#
#       BeagleBone Black
#           - URL: https://rcn-ee.com/rootfs/bb.org/release/2014-05-14/
#           - Images
#             - bone-debian-7.5-2014-05-14-2gb.img
#             - BBB-eMMC-flasher-debian-7.5-2014-05-14-2gb.img
#           - Login
#             - root (no password)
#
#       Other OS images may work with this install script and FPP on the
#       Pi and BBB platforms, but these are the images we are currently
#       targetting for support.
#
#############################################################################
# Other platforms which may be functioning with varying degrees:
#
#       ODROID C1
#           http://recombi.net/odroid-c1_deb-7.8/
#           - odroid-c1-debian-7.8-03-29-2014.img
#           - Login/Password
#             - root/odroid
#           - This image is very small and a lot of packages get installed
#             by FPP_Install.sh, so make sure you resize/expand the root
#             filesystem as per the information.txt file on recombi.net.
#
#############################################################################
SCRIPTVER="0.8"
FPPBRANCH="v1.5"
FPPIMAGEVER="1.5"
<<<<<<< HEAD
FPPCFGVER="13"
=======
FPPCFGVER="14"
>>>>>>> f66c3be8
FPPPLATFORM="UNKNOWN"
FPPDIR="/opt/fpp"
OSVER="UNKNOWN"

#############################################################################
# Some Helper Functions
#############################################################################
# Check local time against U.S. Naval Observatory time, set if too far out.
# This function was copied from /opt/fpp/scripts/functions in FPP source
# since we don't have access to the source until we clone the repo.
checkTimeAgainstUSNO () {
	# www.usno.navy.mil is not pingable, so check github.com instead
	ping -q -c 1 github.com > /dev/null 2>&1

	if [ $? -eq 0 ]
	then
		echo "FPP: Checking local time against U.S. Naval Observatory"

		# allow clocks to differ by 24 hours to handle time zone differences
		THRESHOLD=86400
		USNOSECS=$(wget -q -O - http://www.usno.navy.mil/cgi-bin/time.pl | sed -e "s/.*\">//" -e "s/<\/t.*//" -e "s/...$//")
		LOCALSECS=$(date +%s)
		MINALLOW=$(expr ${USNOSECS} - ${THRESHOLD})
		MAXALLOW=$(expr ${USNOSECS} + ${THRESHOLD})

		#echo "FPP: USNO Secs  : ${USNOSECS}"
		#echo "FPP: Local Secs : ${LOCALSECS}"
		#echo "FPP: Min Valid  : ${MINALLOW}"
		#echo "FPP: Max Valid  : ${MAXALLOW}"

		echo "FPP: USNO Time  : $(date --date=@${USNOSECS})"
		echo "FPP: Local Time : $(date --date=@${LOCALSECS})"

		if [ ${LOCALSECS} -gt ${MAXALLOW} -o ${LOCALSECS} -lt ${MINALLOW} ]
		then
			echo "FPP: Local Time is not within 24 hours of USNO time, setting to USNO time"
			date $(date --date="@${USNOSECS}" +%m%d%H%M%Y.%S)

			LOCALSECS=$(date +%s)
			echo "FPP: New Local Time: $(date --date=@${LOCALSECS})"
		else
			echo "FPP: Local Time is OK"
		fi
	else
		echo "FPP: Not online, unable to check time against U.S. Naval Observatory."
	fi
}

#############################################################################
# Gather some info about our system
. /etc/os-release
OSID=${ID}
OSVER="${ID}_${VERSION_ID}"

if [ "x${PRETTY_NAME}" = "x" ]
then
	echo "ERROR: /etc/os-release does not exist, will not install"
	exit
fi

if [ "x${OSID}" = "x" ]
then
	echo "ERROR: /etc/os-release does not contain OS ID, will not install"
	exit
fi

# Attempt to detect the platform we are installing on
ODROID=$(grep ODROIDC /proc/cpuinfo)
if [ "x${OSID}" = "xraspbian" ]
then
	FPPPLATFORM="Raspberry Pi"
	OSVER="debian_${VERSION_ID}"
elif [ -e "/sys/class/leds/beaglebone:green:usr0" ]
then
	FPPPLATFORM="BeagleBone Black"
elif [ ! -z "${ODROID}" ]
then
	FPPPLATFORM="ODROID"
else
	FPPPLATFORM="UNKNOWN"
fi

checkTimeAgainstUSNO

#############################################################################
echo "============================================================"
echo "$0 v${SCRIPTVER}"
echo ""
echo "FPP Image Version: v${FPPIMAGEVER}"
echo "FPP Directory    : ${FPPDIR}"
echo "FPP Branch       : ${FPPBRANCH}"
echo "Operating System : ${PRETTY_NAME}"
echo "Platform         : ${FPPPLATFORM}"
echo "OS Version       : ${OSVER}"
echo "============================================================"
#############################################################################

echo ""
echo "Notes:"
echo "- Does this system have internet access to install packages and FPP?"
echo ""
echo "WARNINGS:"
echo "- This install expects to be run on a clean freshly-installed system."
echo "  The script is not currently designed to be re-run multiple times."
echo "- This installer will take over your system.  It will disable any"
echo "  existing 'pi' or 'debian' user and create a 'fpp' user.  If the system"
echo "  has an empty root password, remote root login will be disabled."
echo ""

echo -n "Do you wish to proceed? [N/y] "
read ANSWER
if [ "x${ANSWER}" != "xY" -a "x${ANSWER}" != "xy" ]
then
	echo
	echo "Install cancelled."
	echo
	exit
fi

STARTTIME=$(date)

#######################################
# Log output and notify user
echo "ALL output will be copied to FPP_Install.log"
exec > >(tee -a FPP_Install.log)
exec 2>&1
echo "========================================================================"
echo "FPP_Install.sh started at ${STARTTIME}"
echo "------------------------------------------------------------------------"

#######################################
# Remove old /etc/fpp if it exists
if [ -e "/etc/fpp" ]
then
	echo "FPP - Removing old /etc/fpp"
	rm -rf /etc/fpp
fi

#######################################
# Create /etc/fpp directory and contents
echo "FPP - Creating /etc/fpp and contents"
mkdir /etc/fpp
echo "${FPPPLATFORM}" > /etc/fpp/platform
echo "v${FPPIMAGEVER}" > /etc/fpp/rfs_version
echo "${FPPCFGVER}" > /etc/fpp/config_version

#######################################
# Setting hostname
echo "FPP - Setting hostname"
echo "FPP" > /etc/hostname
hostname FPP

#######################################
# Add FPP hostname entry
echo "FPP - Adding 'FPP' hostname entry"
# Remove any existing 127.0.1.1 entry first
sed -i -e "/^127.0.1.1[^0-9]/d" /etc/hosts
echo "127.0.1.1       FPP" >> /etc/hosts

#######################################
# Update /etc/issue and /etc/issue.net
echo "FPP - Updating /etc/issue*"
head -1 /etc/issue.net > /etc/issue.new
cat >> /etc/issue.new <<EOF

Falcon Player OS Image v${FPPIMAGEVER}

EOF
cp /etc/issue.new /etc/issue
cp /etc/issue.new /etc/issue.net
rm /etc/issue.new

#######################################
# Setup for U.S. users mainly
echo "FPP - Setting US keyboard layout and locale"
sed -i "s/XKBLAYOUT=".*"/XKBLAYOUT="us"/" /etc/default/keyboard
echo "LANG=en_US.UTF-8" > /etc/default/locale

#######################################
# Make sure /opt exists
echo "FPP - Checking for existence of /opt"
cd /opt 2> /dev/null || mkdir /opt

#######################################
# Remove old /opt/fpp if it exists
if [ -e "/opt/fpp" ]
then
	echo "FPP - Removing old /opt/fpp"
	rm -rf /opt/fpp
fi


#######################################
# Make sure dependencies are installed
# Set noninteractive install to skip prompt about restarting services
export DEBIAN_FRONTEND=noninteractive

case "${OSVER}" in
	debian_7)
		echo "FPP - Enabling non-free repo"
		sed -i -e "s/^deb \(.*\)/deb \1 non-free/" /etc/apt/sources.list
		sed -i -e "s/non-free\(.*\)non-free/non-free\1/" /etc/apt/sources.list

		echo "FPP - Updating package list"
		apt-get update

		echo "FPP - Removing some unneeded packages"
		apt-get -y remove gnome-icon-theme gnome-accessibility-themes gnome-themes-standard gnome-themes-standard-data libsoup-gnome2.4-1:armhf desktop-base xserver-xorg x11proto-composite-dev x11proto-core-dev x11proto-damage-dev x11proto-fixes-dev x11proto-input-dev x11proto-kb-dev x11proto-randr-dev x11proto-render-dev x11proto-xext-dev x11proto-xinerama-dev xchat xrdp xscreensaver xscreensaver-data desktop-file-utils dbus-x11 javascript-common ruby1.9.1 ruby libxxf86vm1:armhf libxxf86dga1:armhf libxvidcore4:armhf libxv1:armhf libxtst6:armhf libxslt1.1:armhf libxres1:armhf libxrender1:armhf  libxrandr2:armhf libxml2-dev libxmuu1 xauth wvdial xserver-xorg-video-fbdev xfonts-utils xfonts-encodings   libuniconf4.6 libwvstreams4.6-base libwvstreams4.6-extras 
		# Should be able to add these as well:
		# poppler-data desktop-base libsane libsane-extras sane-utils freepats xserver-xorg-video-modesetting xserver-xorg-core xserver-xorg xserver-common x11-xserver-utils xscreensaver xrdp
		apt-get -y --purge autoremove
		# remove gnome keyring module config which causes pkcs11 warnings
		# when trying to do a git pull
		rm /etc/pkcs11/modules/gnome-keyring-module

		echo "FPP - Installing required packages (Set #1)"
		# Install in more than one command to lower total disk space required
		# Do a clean in between each iteration
		apt-get -y install alsa-base alsa-utils apache2 apache2.2-bin apache2.2-common apache2-mpm-prefork apache2-utils arping avahi-daemon avahi-discover avahi-utils bash-completion bc build-essential bzip2 ca-certificates ccache curl device-tree-compiler dh-autoreconf
		apt-get -y clean

		# FIXME, newer debian has newer gcc, don't bother installing old version
		# if newer version is already installed.
		echo "FPP - Installing required packages (Set #2)"
		apt-get -y install 'g++-4.7' gcc-4.7
		apt-get -y clean

		echo "FPP - Installing required packages (Set #3)"
		apt-get -y install ethtool fbi fbset file flite gdb gdebi-core git i2c-tools ifplugd imagemagick less libapache2-mod-php5 libboost-dev libconvert-binary-c-perl libdbus-glib-1-dev libdevice-serialport-perl libjs-jquery libjs-jquery-ui libjson-perl libjsoncpp-dev
		apt-get -y clean

		echo "FPP - Installing required packages (Set #4)"
		apt-get -y install libnet-bonjour-perl libpam-smbpass libtagc0-dev libtest-nowarnings-perl locales mp3info mpg123 mpg321 mplayer nano nginx node ntp perlmagick php5 php5-cli php5-common php5-curl php5-fpm php5-mcrypt php5-sqlite php-apc python-daemon python-smbus samba samba-common-bin shellinabox sudo sysstat tcpdump usbmount vim vim-common vorbis-tools vsftpd
		apt-get -y clean

		echo "FPP - Installing wireless firmware packages"
		apt-get -y install firmware-realtek

		echo "FPP - Cleaning up after installing packages"
		apt-get -y clean

		echo "FPP - Make things cleaner by removing configuration from unnecessary packages"
		dpkg --get-selections | grep deinstall | while read package deinstall; do
			apt-get -y purge $package
		done

		echo "FPP - Installing non-packaged Perl modules via CPAN"
		echo "yes" | cpan -fi File::Map Net::WebSocket::Server

		# gcc/g++ v4.6 are pulled in as a dependency for something above so
		# switch the system to use the 4.7 version
		if [ -h /usr/bin/gcc -a -f /usr/bin/gcc-4.7 ]
		then
			rm /usr/bin/gcc
			ln -s /usr/bin/gcc-4.7 /usr/bin/gcc
		fi

		if [ -h /usr/bin/g++ -a -f /usr/bin/g++-4.7 ]
		then
			rm /usr/bin/g++
			ln -s /usr/bin/g++-4.7 /usr/bin/g++
		fi

		echo "FPP - Disabling any stock 'debian' user, use the 'fpp' user instead"
		sed -i -e "s/^debian:.*/debian:*:16372:0:99999:7:::/" /etc/shadow

		echo "FPP - Disabling any stock 'pi' user, use the 'fpp' user instead"
		sed -i -e "s/^pi:.*/pi:*:16372:0:99999:7:::/" /etc/shadow

		if [ -f /bin/systemctl ]
		then
			echo "FPP - Disabling unneeded/unwanted services"
			systemctl disable bonescript.socket
			systemctl disable bonescript-autorun.service
			systemctl disable console-kit-daemon.service
			systemctl disable cloud9.socket

			# Disabling nginx & php-fpm for now until new UI is in place
			systemctl disable nginx.service
			systemctl disable php5-fpm.service
		fi

		echo "FPP - Disabling GUI"
		update-rc.d -f gdm remove
		update-rc.d -f gdm3 remove
		update-rc.d -f lightdm remove
		update-rc.d -f wdm remove
		update-rc.d -f xdm remove

		;;
	ubuntu_14.04)
		echo "FPP - Updating package list"
		apt-get update
		echo "FPP - Installing required packages"
		if [ "x${FPPPLATFORM}" = "xODROID" ]
		then
			echo "FPP - WARNING: This list may be incomplete, it needs to be updated to match the Pi/BBB Debian package install list"
			apt-get -y install apache2 apache2-bin apache2-mpm-prefork apache2-utils avahi-discover fbi flite gdebi-core i2c-tools imagemagick libapache2-mod-php5 libboost-dev libconvert-binary-c-perl libjson-perl libjsoncpp-dev libnet-bonjour-perl libpam-smbpass mp3info mpg123 perlmagick php5 php5-cli php5-common php-apc python-daemon python-smbus samba samba-common-bin shellinabox sysstat vorbis-tools vsftpd
		fi
		;;
esac

#######################################
# Platform-specific config
case "${FPPPLATFORM}" in
	'BeagleBone Black')
		echo "FPP - Disabling HDMI for Falcon and LEDscape cape support"
		echo >> /boot/uboot/uEnv.txt
		echo "# Disable HDMI for Falcon and LEDscape cape support" >> /boot/uboot/uEnv.txt
		echo "cape_disable=capemgr.disable_partno=BB-BONELT-HDMI,BB-BONELT-HDMIN" >> /boot/uboot/uEnv.txt
		echo >> /boot/uboot/uEnv.txt

		echo "FPP - Installing OLA packages"
		apt-get -y --force-yes install libcppunit-dev uuid-dev pkg-config libncurses5-dev libtool autoconf automake libmicrohttpd-dev protobuf-compiler python-protobuf libprotobuf-dev libprotoc-dev zlib1g-dev bison flex libftdi-dev libftdi1 libusb-1.0-0-dev liblo-dev
		apt-get -y clean

		mkdir /tmp/deb
		cd /tmp/deb
		FILES="libola-dev_0.9.7-1_armhf.deb libola1_0.9.7-1_armhf.deb ola-python_0.9.7-1_all.deb ola-rdm-tests_0.9.7-1_all.deb ola_0.9.7-1_armhf.deb"
		for FILE in ${FILES}
		do
			# FIXME, get these from github after release is tagged
			wget -nd http://www.bc2va.org/chris/tmp/fpp/deb/${FILE}
		done
		dpkg --unpack ${FILES}
		rm -f ${FILES}
#		apt-get -y --force-yes install libcppunit-dev libcppunit-1.12-1 uuid-dev pkg-config libncurses5-dev libtool autoconf automake  libmicrohttpd-dev protobuf-compiler python-protobuf libprotobuf-dev libprotoc-dev zlib1g-dev bison flex libftdi-dev libftdi1 libusb-1.0-0-dev liblo-dev
#		git clone https://github.com/OpenLightingProject/ola.git /opt/ola
#		(cd /opt/ola && autoreconf -i && ./configure --enable-python-libs && make && make install && ldconfig && cd /opt/ && rm -rf ola)

<<<<<<< HEAD
		# These module options don't appear valid for rtl8192cu
		#echo "FPP - Disabling power management for wireless"
		#echo -e "# Disable power management\noptions rtl8192cu rtw_power_mgnt=0 rtw_enusbss=0" > /etc/modprobe.d/rtl8192cu.conf
=======
		echo "FPP - Installing updated 8192cu module"
		wget -O /lib/modules/3.8.13-bone50/kernel/drivers/net/wireless/8192cu.ko https://github.com/FalconChristmas/fpp/releases/download/1.5/8192cu.ko

		echo "FPP - Disabling power management for 8192cu wireless"
cat <<-EOF >> /etc/modprobe.d/8192cu.conf
		# Blacklist native RealTek 8188CUs drivers
		blacklist rtl8192cu
		blacklist rtl8192c_common
		blacklist rtlwifi

		# Disable power management on 8192cu module
		options 8192cu rtw_power_mgnt=0 rtw_enusbss=0
EOF
>>>>>>> f66c3be8

		;;

	'Raspberry Pi')
		wget http://goo.gl/1BOfJ -O /usr/bin/rpi-update && chmod +x /usr/bin/rpi-update
		SKIP_WARNING=1 rpi-update d4945b3b77d29cc5bb3777734422c048c1f1d003

		echo "FPP - Installing Pi-specific packages"
		apt-get -y install raspi-config

		echo "FPP - Installing OLA packages"
		echo "deb http://apt.openlighting.org/raspbian wheezy main" > /etc/apt/sources.list.d/ola.list
		apt-get update
		apt-get -y --force-yes install ola ola-rdm-tests ola-conf-plugins ola-dev libprotobuf-dev

		echo "FPP - Updating packages"
		apt-get -y upgrade

		echo "FPP - Installing wiringPi"
		cd /opt/ && git clone git://git.drogon.net/wiringPi && cd /opt/wiringPi && ./build

		if [ "x$1" == "x--build-omxplayer" ]; then
			echo "FPP - Building omxplayer from source with our patch"
			apt-get -y install subversion libpcre3-dev libidn11-dev libboost1.50-dev libfreetype6-dev libusb-1.0-0-dev libssl-dev libssh-dev libsmbclient-dev g++-4.7
			git clone https://github.com/popcornmix/omxplayer.git
			cd omxplayer
			git reset --hard 4d8ffd13153bfef2966671cb4fb484afeaf792a8
			wget -O- https://raw.githubusercontent.com/FalconChristmas/fpp/stage/external/omxplayer/FPP_omxplayer.diff | patch -p1
			./prepare-native-raspbian.sh
			make ffmpeg
			make
			tar xzpvf omxplayer-dist.tgz -C /
			cd ..
		else
			echo "FPP - Installing patched omxplayer.bin for FPP MultiSync"
			apt-get -y install libssh-4
			wget -O- https://github.com/FalconChristmas/fpp-binaries/raw/master/Pi/omxplayer-dist.tgz | tar xzpv -C /
		fi

		echo "FPP - Disabling getty on onboard serial ttyAMA0"
		sed -i "s@T0:23:respawn:/sbin/getty -L ttyAMA0@#T0:23:respawn:/sbin/getty -L ttyAMA0@" /etc/inittab

		echo "FPP - Disabling the hdmi force hotplug setting"
		sed -i -e "s/hdmi_force_hotplug/#hdmi_force_hotplug/" /boot/config.txt

		echo "FPP - Enabling SPI in device tree"
		echo >> /boot/config.txt

		echo "# Enable SPI in device tree" >> /boot/config.txt
		echo "dtparam=spi=on" >> /boot/config.txt
		echo >> /boot/config.txt

		echo "FPP - Updating SPI buffer size"
		sed -i 's/$/ spidev.bufsiz=102400/' /boot/cmdline.txt

		echo "# Enable I2C in device tree" >> /boot/config.txt
		echo "dtparam=i2c=on" >> /boot/config.txt
		echo >> /boot/config.txt

		echo "# Setting kernel scaling framebuffer method" >> /boot/config.txt
		echo "scaling_kernel=8" >> /boot/config.txt
		echo >> /boot/config.txt

		echo "# Allow more current through USB" >> /boot/config.txt
		echo "max_usb_current=1" >> /boot/config.txt
		echo >> /boot/config.txt

		echo "FPP - Freeing up more space by removing unnecessary packages"
		apt-get -y purge wolfram-engine sonic-pi minecraft-pi
		apt-get -y --purge autoremove

		echo "FPP - Make things cleaner by removing configuration from unnecessary packages"
		dpkg --get-selections | grep deinstall | while read package deinstall; do
			apt-get -y purge $package
		done

		echo "FPP - Disabling power management for wireless"
		echo -e "# Disable power management\noptions 8192cu rtw_power_mgnt=0 rtw_enusbss=0" > /etc/modprobe.d/8192cu.conf

		echo "FPP - Disabling Swap to save SD card"
		update-rc.d -f dphys-swapfile remove

		echo "FPP - Kernel doesn't support cgroups so remove to silence warnings on boot"
		update-rc.d -f cgroup-bin remove

		echo "FPP - Remove dhcpcd since we start DHCP interfaces on our own"
		update-rc.d -f dhcpcd remove

		echo "FPP - Setting locale"
		sed -i 's/^\(en_GB.UTF-8\)/# \1/;s/..\(en_US.UTF-8\)/\1/' /etc/locale.gen
		locale-gen en_US.UTF-8
		dpkg-reconfigure --frontend=noninteractive locales
		export LANG=en_US.UTF-8

		echo "FPP - Disable nginx to avoid warning"
		# Note, when we switch to the v2.0 UI we'll need to update this script to remove apache instead
		update-rc.d -f nginx remove
		;;

	'ODROID')
		echo "FPP - Installing wiringPi"
		cd /opt/ && git clone https://github.com/hardkernel/wiringPi && cd /opt/wiringPi && ./build

		echo "FPP - Installing patched omxplayer.bin for FPP MultiSync"
		cp /usr/bin/omxplayer.bin /usr/bin/omxplayer.bin.orig
		wget -O /usr/bin/omxplayer.bin https://github.com/FalconChristmas/fpp-binaries/raw/master/Pi/omxplayer.bin
		;;
esac

#######################################
# Clone git repository
echo "FPP - Cloning git repository into /opt/fpp"
cd /opt
git clone https://github.com/FalconChristmas/fpp fpp

#######################################
# Switch to desired code branch
echo "FPP - Switching git clone to ${FPPBRANCH} branch"
cd /opt/fpp
git checkout ${FPPBRANCH}

#######################################
echo "FPP - Installing PHP composer"
cd /tmp/
curl -sS https://getcomposer.org/installer | php
mv ./composer.phar /usr/local/bin/composer
chmod 755 /usr/local/bin/composer

#######################################
echo "FPP - Setting up for UI"
sed -i -e "s/^user =.*/user = fpp/" /etc/php5/fpm/pool.d/www.conf
sed -i -e "s/^group =.*/group = fpp/" /etc/php5/fpm/pool.d/www.conf

#######################################
# echo "FPP - Composing FPP UI"
# FIXME, eventually run composer here in the new UI dir

#######################################
# Add the fpp user and group memberships
echo "FPP - Adding fpp user"
addgroup --gid 500 fpp
adduser --uid 500 --home /home/fpp --shell /bin/bash --ingroup fpp --gecos "Falcon Player" --disabled-password fpp
adduser fpp adm
adduser fpp sudo
adduser fpp spi
adduser fpp video
sed -i -e 's/^fpp:\*:/fpp:\$6\$rA953Jvd\$oOoLypAK8pAnRYgQQhcwl0jQs8y0zdx1Mh77f7EgKPFNk\/jGPlOiNQOtE.ZQXTK79Gfg.8e3VwtcCuwz2BOTR.:/' /etc/shadow

#######################################
echo "FPP - Fixing empty root passwd"
sed -i -e 's/root::/root:*:/' /etc/shadow

#######################################
echo "FPP - Populating /home/fpp"
mkdir /home/fpp/.ssh
chown fpp.fpp /home/fpp/.ssh
chmod 700 /home/fpp/.ssh

mkdir /home/fpp/media
chown fpp.fpp /home/fpp/media
chmod 700 /home/fpp/media

#######################################
# Configure log rotation
echo "FPP - Configuring log rotation"
cp /opt/fpp/etc/logrotate.d/* /etc/logrotate.d/

#######################################
# Configure ccache
echo "FPP - Configuring ccache"
ccache -M 50M

#######################################
echo "FPP - Configuring FTP server"
sed -i -e "s/.*anonymous_enable.*/anonymous_enable=NO/" /etc/vsftpd.conf
sed -i -e "s/.*local_enable.*/local_enable=YES/" /etc/vsftpd.conf
sed -i -e "s/.*write_enable.*/write_enable=YES/" /etc/vsftpd.conf
service vsftpd restart

#######################################
echo "FPP - Configuring Samba"
cat <<-EOF >> /etc/samba/smb.conf

[FPP]
  comment = FPP Home Share
  path = /home/fpp
  writeable = Yes
  only guest = Yes
  create mask = 0777
  directory mask = 0777
  browseable = Yes
  public = yes
  force user = fpp

EOF
service samba restart


#######################################
# Fix sudoers to not require password
echo "FPP - Giving fpp user sudo"
echo "fpp ALL=(ALL:ALL) NOPASSWD: ALL" >> /etc/sudoers

#######################################
# Config fstab to mount some filesystems as tmpfs
echo "FPP - Configuring tmpfs filesystems"
echo "#####################################" >> /etc/fstab
echo "tmpfs         /var/log    tmpfs   nodev,nosuid,size=10M 0 0" >> /etc/fstab
echo "tmpfs         /var/tmp    tmpfs   nodev,nosuid,size=10M 0 0" >> /etc/fstab
echo "#####################################" >> /etc/fstab

COMMENTED=""
SDA1=$(lsblk -l | grep sda1 | awk '{print $7}')
if [ -n ${SDA1} ]
then
	COMMENTED="#"
fi
echo "${COMMENTED}/dev/sda1     /home/fpp/media  auto    defaults,noatime,nodiratime,exec,nofail,flush,uid=500,gid=500  0  0" >> /etc/fstab
echo "#####################################" >> /etc/fstab


#######################################
# Disable IPv6
echo "FPP - Disabling IPv6"
cat <<-EOF >> /etc/sysctl.conf

	# FPP - Disable IPv6
	net.ipv6.conf.all.disable_ipv6 = 1
	net.ipv6.conf.default.disable_ipv6 = 1
	net.ipv6.conf.lo.disable_ipv6 = 1
	net.ipv6.conf.eth0.disable_ipv6 = 1
	EOF

#######################################
# Configure Apache run user/group
echo "FPP - Configuring Apache"
# environment variables
sed -i -e "s/APACHE_RUN_USER=.*/APACHE_RUN_USER=fpp/" /etc/apache2/envvars
sed -i -e "s/APACHE_RUN_GROUP=.*/APACHE_RUN_GROUP=fpp/" /etc/apache2/envvars

# main Apache/PHP config
ISAPACHE24=$(dpkg -l | grep "^ii *apache2 *2\.4\.")
if [ -z ${ISAPACHE24} ]
then
	cp ${FPPDIR}/etc/apache2.conf /etc/apache2/apache2.conf
else
	cp ${FPPDIR}/etc/apache2.conf.2.4 /etc/apache2/apache2.conf
	rm /etc/apache2/sites-enabled/000-default.conf
fi

cp ${FPPDIR}/etc/php.ini /etc/php5/apache2/php.ini

# site config file
SITEFILE="/etc/apache2/sites-enabled/000-default"
sed -e "s#FPPDIR#${FPPDIR}#g" -e "s#/home/pi/#/home/fpp/#g" < ${FPPDIR}/etc/apache2.site > ${SITEFILE}
# Disable Logging since there is no logs directory yet
sed -i "s/ErrorLog/#ErrorLog/" ${SITEFILE}

case "${OSVER}" in
	debian_7)
				rm /etc/apache2/conf.d/other-vhosts-access-log
				sed -i -e "s/NameVirtualHost.*8080/NameVirtualHost *:80/" -e "s/Listen.*8080/Listen 80/" /etc/apache2/ports.conf
				;;
esac

update-rc.d apache2 defaults
/etc/init.d/apache2 stop
chown fpp /var/lock/apache2
/etc/init.d/apache2 start

#######################################
echo "FPP - Configuring FPP startup"
cp /opt/fpp/etc/init.d/fppinit /etc/init.d/
update-rc.d fppinit defaults
cp /opt/fpp/etc/init.d/fppstart /etc/init.d/
update-rc.d fppstart defaults

echo "FPP - Compiling binaries"
cd /opt/fpp/src/
make clean ; make

ENDTIME=$(date)

echo "========================================================="
echo "FPP Install Complete."
echo "Started : ${STARTTIME}"
echo "Finished: ${ENDTIME}"
echo "========================================================="
echo "You can reboot the system by changing to the 'fpp' user with the"
echo "password 'falcon' and running the shutdown command."
echo ""
echo "su - fpp"
echo "sudo shutdown -r now"
echo ""
echo "NOTE: If you are prepping this as an image for release,"
echo "remove the SSH keys before shutting down so they will be"
echo "rebuilt during the next boot."
echo ""
echo "su - fpp"
echo "sudo rm -rf /etc/ssh/ssh_host*key*"
echo "sudo shutdown -r now"
echo "========================================================="
echo ""
<|MERGE_RESOLUTION|>--- conflicted
+++ resolved
@@ -60,11 +60,7 @@
 SCRIPTVER="0.8"
 FPPBRANCH="v1.5"
 FPPIMAGEVER="1.5"
-<<<<<<< HEAD
-FPPCFGVER="13"
-=======
 FPPCFGVER="14"
->>>>>>> f66c3be8
 FPPPLATFORM="UNKNOWN"
 FPPDIR="/opt/fpp"
 OSVER="UNKNOWN"
@@ -395,11 +391,6 @@
 #		git clone https://github.com/OpenLightingProject/ola.git /opt/ola
 #		(cd /opt/ola && autoreconf -i && ./configure --enable-python-libs && make && make install && ldconfig && cd /opt/ && rm -rf ola)
 
-<<<<<<< HEAD
-		# These module options don't appear valid for rtl8192cu
-		#echo "FPP - Disabling power management for wireless"
-		#echo -e "# Disable power management\noptions rtl8192cu rtw_power_mgnt=0 rtw_enusbss=0" > /etc/modprobe.d/rtl8192cu.conf
-=======
 		echo "FPP - Installing updated 8192cu module"
 		wget -O /lib/modules/3.8.13-bone50/kernel/drivers/net/wireless/8192cu.ko https://github.com/FalconChristmas/fpp/releases/download/1.5/8192cu.ko
 
@@ -413,8 +404,6 @@
 		# Disable power management on 8192cu module
 		options 8192cu rtw_power_mgnt=0 rtw_enusbss=0
 EOF
->>>>>>> f66c3be8
-
 		;;
 
 	'Raspberry Pi')
